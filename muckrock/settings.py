--- conflicted
+++ resolved
@@ -249,11 +249,8 @@
     'muckrock.qanda',
     'muckrock.crowdfund',
     'muckrock.sidebar',
-<<<<<<< HEAD
     'muckrock.task',
-=======
     'muckrock.organization',
->>>>>>> 529555b1
 )
 if DEBUG:
     INSTALLED_APPS += ('django_nose',)
