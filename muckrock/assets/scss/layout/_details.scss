--- conflicted
+++ resolved
@@ -118,92 +118,6 @@
         }
     }
 
-<<<<<<< HEAD
-=======
-    &.request {
-        .draft {
-            @include row;
-        }
-        .status-badge {
-            display: inline-block;
-            color: $color-grey-4;
-            font-size: $font-size-2;
-            font-weight: $font-weight-bold;
-            letter-spacing:2px;
-            text-transform:uppercase;
-            @mixin colorize($status, $color) {
-                &.#{$status} {
-                    color: $color;
-                    border-color: $color;
-                }
-            }
-            @include colorize(success, $color-green);
-            @include colorize(failure, $color-red);
-            @include colorize(warning, $color-yellow);
-        }
-        .signup-prompt {
-            @include border;
-            padding: $vertical-rhythm/2;
-            .button {
-                float: left;
-            }
-        }
-        .status-form {
-            display: none;
-            background: none;
-            border: none;
-            button { margin-left: $vertical-rhythm; }
-        }
-        .task-link {
-            display: inline-block;
-            margin-bottom: $vertical-rhythm;
-            padding: $vertical-rhythm/2;
-            @include border;
-            @include border-radius;
-            border-color: $color-blue-dark;
-            background-color: lighten($color-blue, 25%);
-            color: $color-blue-dark;
-            font-weight: $font-weight-bold;
-            @include transition(all .25s linear);
-            &:hover {
-                background-color: lighten($color-blue, 5%);
-                border-color: $color-black;
-                color: $color-black;
-                text-decoration: none;
-            }
-        }
-        .tabs {
-            list-style-type: none;
-            overflow: hidden;
-            border-bottom: $base-border-width solid $color-grey;
-            input[type="radio"] { display: none; }
-            label {
-                display: block;
-                float: left;
-                padding: $vertical-rhythm/4 $vertical-rhythm/2;
-                @include border;
-                border-left: none;
-                border-bottom: none;
-                cursor: pointer;
-                &:first-of-type {
-                    border-top-left-radius: $base-border-radius;
-                    border-left: $base-border-width solid $color-grey;
-                }
-                &:last-of-type {
-                    border-top-right-radius: $base-border-radius;
-                }
-                &:hover {
-                    color: $color-white;
-                    background-color: $color-grey;
-                }
-                &.active {
-                    color: $color-white;
-                    background-color: $color-blue;
-                    border-color: $color-blue;
-                }
-            }
->>>>>>> 6fe4fd21
-
 }
 
 @import 'news_detail';
