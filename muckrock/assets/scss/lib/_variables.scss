--- conflicted
+++ resolved
@@ -14,8 +14,6 @@
 /* Typography */
 @import 'typography';
 
-
-
 /* Breakpoints */
 $large-breakpoint:      1025px;
 $medium-breakpoint:     500px;
@@ -23,11 +21,6 @@
 $medium-layout:         new-breakpoint(min-width $medium-breakpoint 6);
 $small-layout:          new-breakpoint(max-width $medium-breakpoint 4);
 
-<<<<<<< HEAD
-
-
-=======
->>>>>>> 0b8bcf81
 /* Menus */
 $menu-breakpoint:       1024px;
 $mobile-menu-width:     220px;
