--- conflicted
+++ resolved
@@ -78,18 +78,12 @@
 
     def get_client(self, comm):
         """Get a GovQA client"""
-<<<<<<< HEAD
-        client = GovQA(
-            furl(comm.foia.portal.url).origin,
-            check_login=False,
-=======
         url = furl(comm.foia.portal.url).origin
         logger.info(
             "[GOVQA] FOIA: %d Comm: %d - Getting Client from %s",
             comm.foia_id,
             comm.pk,
             url,
->>>>>>> aad4ee94
         )
         client = GovQA(url, check_login=False)
         logger.info("[GOVQA] FOIA: %d Comm: %d - Logging In", comm.foia_id, comm.pk)
@@ -107,24 +101,17 @@
 
     def _get_request(self, client, comm):
         """Get the correct request for receive msg task"""
-<<<<<<< HEAD
-=======
         logger.warning(
             "[GOVQA] FOIA: %d Comm: %d - Listing requests",
             comm.foia_id,
             comm.pk,
         )
->>>>>>> aad4ee94
         reqs = client.list_requests()
 
         if len(reqs) == 0:
             logger.warning(
-<<<<<<< HEAD
-                "[GOVQA] Communication: %d, list_requests returned no requests",
-=======
                 "[GOVQA] FOIA: %d Comm: %d, list_requests returned no requests",
                 comm.foia_id,
->>>>>>> aad4ee94
                 comm.pk,
             )
             return None
@@ -139,48 +126,9 @@
 
         request_id = request["id"]
         request = client.get_request(request_id)
-<<<<<<< HEAD
-        logger.info("[GOVQA] Communication: %d Request %s", comm.pk, request)
-
-        return request
-
-    def _get_attachments(self, request, comm):
-        """Get the correct request for receive msg task"""
-
-        # the requestor is the original sender - we went all replies,
-        # which are messages sent by not the requestor
-        requester = request["messages"][-1]["sender"]
-        replies = [m for m in request["messages"] if m["sender"] != requester]
-
-        if len(replies) < 2:
-            # if this is the first reply, grab all attachments
-            upload_attachments = request["attachments"]
-        else:
-            # get all attachments since the previous reply
-            date = dateutil.parser.parse(replies[1]["date"]).date()
-            upload_attachments = [
-                a for a in request["attachments"] if a["uploaded_at"] >= date
-            ]
-
-        logger.info(
-            "[GOVQA] Communication: %d Attachments: %s", comm.pk, upload_attachments
-=======
         logger.info(
             "[GOVQA] FOIA %d Comm: %d Request %s", comm.foia_id, comm.pk, request
->>>>>>> aad4ee94
-        )
-        return upload_attachments
-
-    def receive_msg_task(self, comm_pk, **kwargs):
-        """Fetch the request from GovQA"""
-        comm = FOIACommunication.objects.get(pk=comm_pk)
-        client = self.get_client(comm)
-
-        request = self._get_request(client, comm)
-        if request is None:
-            return
-
-        upload_attachments = self._get_attachments(request, comm)
+        )
 
         return request
 
