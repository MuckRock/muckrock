"""
Settings used when deployed on heroku
Not used directly - imported from production and staging settings
"""

# pylint: disable=wildcard-import
# pylint: disable=unused-wildcard-import

# MuckRock
from muckrock.settings.base import *

INSTALLED_APPS = ("scout_apm.django",) + INSTALLED_APPS
USE_SCOUT = True

TEMPLATES[0]["OPTIONS"]["loaders"] = [
    (
        "django.template.loaders.cached.Loader",
        [
            "django.template.loaders.filesystem.Loader",
            "django.template.loaders.app_directories.Loader",
        ],
    )
]
del TEMPLATES[0]["APP_DIRS"]

if "MEMCACHIER_SERVERS" in os.environ:
    servers = os.environ.get("MEMCACHIER_SERVERS", "").replace(",", ";")
    os.environ["MEMCACHE_SERVERS"] = servers
    username = os.environ.get("MEMCACHIER_USERNAME", "")
    os.environ["MEMCACHE_USERNAME"] = username
    password = os.environ.get("MEMCACHIER_PASSWORD", "")
    os.environ["MEMCACHE_PASSWORD"] = password

    CACHES["default"] = {
        # Use pylibmc
        "BACKEND": "django.core.cache.backends.memcached.PyLibMCCache",
        # TIMEOUT is not the connection timeout! It's the default expiration
        # timeout that should be applied to keys! Setting it to `None`
        # disables expiration.
        "TIMEOUT": None,
        "LOCATION": servers,
        "BINARY": True,
        "OPTIONS": {
            # Use binary memcache protocol (needed for authentication)
            "binary": True,
            "username": username,
            "password": password,
            "behaviors": {
                # Enable faster IO
                "no_block": True,
                "tcp_nodelay": True,
                # Keep connection alive
                "tcp_keepalive": True,
                # Timeout settings
                "connect_timeout": 2000,  # ms
                "send_timeout": 750 * 1000,  # us
                "receive_timeout": 750 * 1000,  # us
                "_poll_timeout": 2000,  # ms
                # Better failover
                "ketama": True,
                "remove_failed": 1,
                "retry_timeout": 2,
                "dead_timeout": 30,
            },
        },
    }

CONSTANCE_DATABASE_CACHE_BACKEND = "default"

# https://anymail.readthedocs.io/en/stable/installation/#anymail-settings-reference
ANYMAIL = {
    "MAILGUN_API_KEY": MAILGUN_ACCESS_KEY,
<<<<<<< HEAD
=======
    "MAILGUN_SENDER_DOMAIN": os.environ.get(
        "MAILGUN_SENDER_DOMAIN", MAILGUN_SERVER_NAME
    ),
>>>>>>> 737829a4
}<|MERGE_RESOLUTION|>--- conflicted
+++ resolved
@@ -70,10 +70,7 @@
 # https://anymail.readthedocs.io/en/stable/installation/#anymail-settings-reference
 ANYMAIL = {
     "MAILGUN_API_KEY": MAILGUN_ACCESS_KEY,
-<<<<<<< HEAD
-=======
     "MAILGUN_SENDER_DOMAIN": os.environ.get(
         "MAILGUN_SENDER_DOMAIN", MAILGUN_SERVER_NAME
     ),
->>>>>>> 737829a4
 }