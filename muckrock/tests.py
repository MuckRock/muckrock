--- conflicted
+++ resolved
@@ -12,15 +12,8 @@
 
 from muckrock.fields import EmailsListField
 
-# allow methods that could be functions and too many public methods in tests and **kwarg magic
-<<<<<<< HEAD
-# pylint: disable=R0201
-# pylint: disable=R0904
-=======
 # pylint: disable=no-self-use
 # pylint: disable=too-many-public-methods
-# pylint: disable=W0142
->>>>>>> e9a9516e
 
 logging.disable(logging.CRITICAL)
 
