"""
Models for the organization application
"""

# Django
from django.contrib.auth.models import User
from django.db import models, transaction
from django.db.models.expressions import F
from django.db.models.functions import Greatest
from django.urls import reverse

# Standard Library
import json
import logging
from uuid import uuid4

# Third Party
import stripe

# MuckRock
from muckrock.core.utils import squarelet_post
from muckrock.foia.exceptions import InsufficientRequestsError
from muckrock.organization.querysets import OrganizationQuerySet

logger = logging.getLogger(__name__)
stripe.api_version = "2015-10-16"


class Organization(models.Model):
    """Orginization to allow pooled requests and collaboration"""

    objects = OrganizationQuerySet.as_manager()

    uuid = models.UUIDField(
        "UUID", unique=True, editable=False, default=uuid4, db_index=True
    )

    users = models.ManyToManyField(
        User, through="organization.Membership", related_name="organizations"
    )

    name = models.CharField(max_length=255)
    slug = models.SlugField(max_length=255, unique=True)
    private = models.BooleanField(default=False)
    individual = models.BooleanField(default=True)
    entitlement = models.ForeignKey(
        "organization.Entitlement", on_delete=models.PROTECT, null=True
    )
    card = models.CharField(max_length=255, blank=True)
    avatar_url = models.URLField(max_length=255, blank=True)

    requests_per_month = models.IntegerField(
        default=0,
        help_text="How many monthly requests this organization gets each month",
    )
    monthly_requests = models.IntegerField(
        default=0,
        help_text="How many recurring monthly requests are left for this month - "
        "these do not roll over and are just reset to `requests_per_month` on "
        "`date_update`",
    )
    number_requests = models.IntegerField(
        default=0,
        help_text="How many individually purchased requests this organization has - "
        "these never expire and are unaffected by the monthly roll over",
    )
    date_update = models.DateField(null=True)

    payment_failed = models.BooleanField(default=False)
    verified_journalist = models.BooleanField(
        default=False,
        help_text="This organization is a verified journalistic organization",
    )

    merged = models.ForeignKey(
        to="self",
        on_delete=models.PROTECT,
        related_name="+",
<<<<<<< HEAD
        help_text="The agency this agency was merged in to",
=======
        help_text="The organization this organization was merged in to",
>>>>>>> fc1bc358
        blank=True,
        null=True,
    )

    def __str__(self):
        if self.individual:
            return "{} (Individual)".format(self.name)
        else:
            return self.name

    @property
    def display_name(self):
        """Display 'Personal Account' for individual organizations"""
        if self.individual:
            return "Personal Account"
        else:
            return self.name

    def get_absolute_url(self):
        """The url for this object"""
        return reverse("org-detail", kwargs={"slug": self.slug})

    def has_member(self, user):
        """Is the user a member of this organization?"""
        return self.users.filter(pk=user.pk).exists()

    def has_admin(self, user):
        """Is the user an admin of this organization?"""
        return self.users.filter(pk=user.pk, memberships__admin=True).exists()

    def update_data(self, data):
        """Set updated data from squarelet"""

        logger.info("update data org %s %s", self.pk, data)

        if data.get("merged") and not self.merged:
            self.merge(data["merged"])

        if len(data["entitlements"]) > 1:
            logger.warning(
                "Organization %s has multiple entitlements: %s",
                self.pk,
                ", ".join(e["slug"] for e in data["entitlements"]),
            )
        if data["entitlements"]:
            entitlement_data = max(
                data["entitlements"],
                key=lambda e: e["resources"].get("base_requests", 0),
            )
            self.entitlement, _created = Entitlement.objects.update_or_create(
                slug=entitlement_data["slug"],
                defaults={
                    "name": entitlement_data["name"],
                    "description": entitlement_data["description"],
                    "resources": entitlement_data["resources"],
                },
            )
            date_update = entitlement_data["date_update"]
        else:
            self.entitlement, _created = Entitlement.objects.get_or_create(
                slug="free", defaults={"name": "Free"}
            )
            date_update = None

        # calc reqs/month in case it has changed
        self.requests_per_month = self.entitlement.requests_per_month(data["max_users"])

        # if date update has changed, then this is a monthly restore of the
        # subscription, and we should restore monthly requests.  If not, requests
        # per month may have changed if they changed their plan or their user count,
        # in which case we should add the difference to their monthly requests
        # if requests per month increased
        if self.date_update == date_update:
            # add additional monthly requests immediately
            self.monthly_requests = F("monthly_requests") + Greatest(
                self.requests_per_month - F("requests_per_month"), 0
            )
        else:
            # reset monthly requests when date_update is updated
            self.monthly_requests = self.requests_per_month
            self.date_update = date_update

        # update the remaining fields
        fields = [
            "name",
            "slug",
            "individual",
            "private",
            "card",
            "payment_failed",
            "avatar_url",
            "verified_journalist",
        ]
        for field in fields:
            if field in data:
                setattr(self, field, data[field])
        self.save()

    @transaction.atomic
    def merge(self, uuid):
        """Merge this org into another org"""
        other = Organization.objects.get(uuid=uuid)
        logger.info("Merge orgs: %d %d", self.pk, other.pk)
        self.composers.update(organization=other)

        # add all users not already in the other organization
        self.memberships.exclude(user__in=other.users.all()).update(organization=other)
        other.memberships.filter(
            user__in=self.memberships.filter(active=True).values("user")
        ).update(active=True)
        self.memberships.all().delete()

        self.merged = other

    @transaction.atomic
    def make_requests(self, amount):
        """Try to deduct requests from the organization's balance"""
        request_count = {"monthly": 0, "regular": 0}
        organization = Organization.objects.select_for_update().get(pk=self.pk)

        request_count["monthly"] = min(amount, organization.monthly_requests)
        amount -= request_count["monthly"]

        request_count["regular"] = min(amount, organization.number_requests)
        amount -= request_count["regular"]

        if amount > 0:
            raise InsufficientRequestsError(amount)

        organization.monthly_requests -= request_count["monthly"]
        organization.number_requests -= request_count["regular"]
        organization.save()
        return request_count

    def return_requests(self, amounts):
        """Return requests to the organization's balance"""
        self.monthly_requests = F("monthly_requests") + amounts["monthly"]
        self.number_requests = F("number_requests") + amounts["regular"]
        self.save()

    def add_requests(self, amount):
        """Add requests"""
        self.number_requests = F("number_requests") + amount
        self.save()

    def pay(self, amount, description, token, save_card, metadata, fee_amount=0):
        """Pay via Squarelet API"""
        resp = squarelet_post(
            "/api/charges/",
            data={
                "organization": self.uuid,
                "amount": amount,
                "fee_amount": fee_amount,
                "description": description,
                "token": token,
                "save_card": save_card,
                "metadata": json.dumps(metadata),
            },
        )
        logger.info("Squarelet response: %s %s", resp.status_code, resp.content)
        resp.raise_for_status()
        resp_json = resp.json()
        if "card" in resp_json:
            self.card = resp_json["card"]
            self.save()


class Membership(models.Model):
    """Through table for organization membership"""

    user = models.ForeignKey(User, on_delete=models.CASCADE, related_name="memberships")
    organization = models.ForeignKey(
        Organization, on_delete=models.CASCADE, related_name="memberships"
    )
    active = models.BooleanField(default=False)
    admin = models.BooleanField(default=False)

    class Meta:
        unique_together = ("user", "organization")

    def __str__(self):
        return "{} in {}".format(self.user, self.organization)


# remove, convert to entitlement
class Plan(models.Model):
    """Plans that organizations can subscribe to"""

    name = models.CharField(max_length=255, unique=True)
    slug = models.SlugField(max_length=255, unique=True)

    minimum_users = models.PositiveSmallIntegerField(default=1)
    base_requests = models.PositiveSmallIntegerField(default=0)
    requests_per_user = models.PositiveSmallIntegerField(default=0)
    feature_level = models.PositiveSmallIntegerField(default=0)

    def __str__(self):
        return self.name

    def requests_per_month(self, users):
        """Calculate how many requests an organization gets per month on this plan
        for a given number of users"""
        return (
            self.base_requests + (users - self.minimum_users) * self.requests_per_user
        )


class Entitlement(models.Model):
    """Entitlements represent features and resources an organization has paid for"""

    name = models.CharField(max_length=255, unique=True)
    slug = models.SlugField(max_length=255, unique=True)
    description = models.TextField()

    resources = models.JSONField(default=dict)
    resource_fields = {
        "minimum_users": 1,
        "feature_level": 0,
        "base_requests": 0,
        "requests_per_user": 0,
    }

    def __str__(self):
        return self.name

    def requests_per_month(self, users):
        """Calculate how many requests an organization gets per month on this
        entitlement for a given number of users"""
        return (
            self.base_requests + (users - self.minimum_users) * self.requests_per_user
        )


# dynamically create properties for all defined resource fields
for field_, default in Entitlement.resource_fields.items():
    setattr(
        Entitlement,
        field_,
        property(lambda self, f=field_, d=default: self.resources.get(f, d)),
    )<|MERGE_RESOLUTION|>--- conflicted
+++ resolved
@@ -76,11 +76,7 @@
         to="self",
         on_delete=models.PROTECT,
         related_name="+",
-<<<<<<< HEAD
-        help_text="The agency this agency was merged in to",
-=======
         help_text="The organization this organization was merged in to",
->>>>>>> fc1bc358
         blank=True,
         null=True,
     )
