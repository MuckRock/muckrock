--- conflicted
+++ resolved
@@ -200,6 +200,7 @@
         except (ValueError, TypeError):
             return 25
 
+
 class SearchView(TemplateView):
     """Get objects that correspond to the search query"""
     template_name = 'search.html'
@@ -208,11 +209,10 @@
         """Returns the query"""
         return self.request.GET.get('q', '')
 
-<<<<<<< HEAD
     def get_search_results(self, query):
         """Gets the query and perfoms the search."""
         return watson.search(query)
-=======
+
     def get_paginate_by(self):
         """Gets per_page the right way"""
         try:
@@ -220,7 +220,6 @@
             return max(min(per_page, 100), 5)
         except (ValueError, TypeError):
             return 25
->>>>>>> ff64ca7b
 
     def get_context_data(self, **kwargs):
         """Returns the context"""
