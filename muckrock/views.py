"""
Views for muckrock project
"""
from django.contrib import messages
from django.contrib.auth.decorators import user_passes_test
from django.contrib.auth.models import User
from django.core.cache import cache
from django.core.cache.utils import make_template_fragment_key
from django.core.exceptions import FieldError
from django.db.models import Sum, FieldDoesNotExist
from django.shortcuts import render_to_response, get_object_or_404, redirect
from django.template import RequestContext
from django.utils.decorators import method_decorator
from django.views.generic import TemplateView, ListView

import re
import watson

from muckrock.agency.models import Agency
from muckrock.foia.models import FOIARequest, FOIAFile
from muckrock.forms import MRFilterForm
from muckrock.jurisdiction.models import Jurisdiction
from muckrock.news.models import Article
from muckrock.project.models import Project
from muckrock.utils import cache_get_or_set

<<<<<<< HEAD
=======
import re
from haystack.views import SearchView
from haystack.query import RelatedSearchQuerySet

>>>>>>> 79c8efeb
class MRFilterableListView(ListView):
    """
    The main feature of MRFilterableListView is the ability to filter
    a set of request objects by a dynamic dictionary of filters and
    lookup conditions. MRFilterableListView should be used in conjunction
    with MRFilterForm, available in the `muckrock.forms` module.

    To see an example of a subclass of MRFilterableListView that adds new
    filter fields, look at `muckrock.foia.views.RequestList`.
    """

    title = ''
    template_name = 'lists/base_list.html'
    default_sort = 'title'
    default_order = 'asc'

    def get_filters(self):
        """
        Filters should be the same as the fields in MRFilterForm, or whichever
        subclass of MRFilterForm is being used in as this class's `filter_form`.
        Filters are an array of key-value pairs.
        Required pairs are the field name and the [lookup condition][a].

        [a]: https://docs.djangoproject.com/en/1.7/ref/models/querysets/#field-lookups
        """
        # pylint: disable=no-self-use
        return [
            {
                'field': 'user',
                'lookup': 'exact',
            },
            {
                'field': 'agency',
                'lookup': 'exact',
            },
            {
                'field': 'jurisdiction',
                'lookup': 'exact',
            },
            {
                'field': 'tags',
                'lookup': 'name__in',
            },
        ]

    def clean_filter_value(self, filter_key, filter_value):
        """Cleans filter inputs to their expected values if detected as incorrect"""
        # pylint:disable=no-self-use
        # pylint:disable=too-many-branches
        if not filter_value:
            return None

        # tags need to be parsed into an array before filtering
        if filter_key == 'tags':
            filter_value = filter_value.split(',')
        if filter_key == 'user':
            # if looking up by PK, then result will be empty
            # if looking up by username, then result will have length
            if len(re.findall(r'\D+', filter_value)) > 0:
                try:
                    filter_value = User.objects.get(username=filter_value).pk
                except User.DoesNotExist:
                    filter_value = None
                # username is unique so only one result should be returned by get
        if filter_key == 'agency':
            if len(re.findall(r'\D+', filter_value)) > 0:
                try:
                    filter_value = Agency.objects.get(slug=filter_value).pk
                except Agency.DoesNotExist:
                    filter_value = None
                except Agency.MultipleObjectsReturned:
                    filter_value = Agency.objects.filter(slug=filter_value)[0]
        if filter_key == 'jurisdiction':
            if len(re.findall(r'\D+', filter_value)) > 0:
                try:
                    filter_value = Jurisdiction.objects.get(slug=filter_value).pk
                except Jurisdiction.DoesNotExist:
                    filter_value = None
                except Jurisdiction.MultipleObjectsReturned:
                    filter_value = Jurisdiction.objects.filter(slug=filter_value)[0]

        return filter_value

    def get_filter_data(self):
        """Returns a list of filter values and a url query for the filter."""
        get = self.request.GET
        filter_initials = {}
        filter_url = ''
        for filter_by in self.get_filters():
            filter_key = filter_by['field']
            filter_value = get.get(filter_key, None)
            filter_value = self.clean_filter_value(filter_key, filter_value)
            if filter_value:
                if isinstance(filter_value, list):
                    try:
                        filter_value = ', '.join(filter_value)
                    except TypeError:
                        filter_value = str(filter_value)
                kwarg = {filter_key: filter_value}
                try:
                    filter_initials.update(kwarg)
                    filter_url += '&' + str(filter_key) + '=' + str(filter_value)
                except ValueError:
                    pass
        return {
            'filter_initials': filter_initials,
            'filter_url': filter_url
        }

    def filter_list(self, objects):
        """Filters a list of objects"""
        get = self.request.GET
        kwargs = {}
        for filter_by in self.get_filters():
            filter_key = filter_by['field']
            filter_lookup = filter_by['lookup']
            filter_value = get.get(filter_key, None)
            filter_value = self.clean_filter_value(filter_key, filter_value)
            if filter_value:
                kwargs.update({'{0}__{1}'.format(filter_key, filter_lookup): filter_value})
        # tag filtering could add duplicate items to results, so .distinct()
        # is used only if there are tags, as adding distinct can cause
        # performance issues
        if get.get('tags'):
            objects = objects.distinct()
        try:
            objects = objects.filter(**kwargs)
        except FieldError:
            pass
        except ValueError:
            error_msg = "Sorry, there was a problem with your filters. Please try filtering again."
            messages.error(self.request, error_msg)
        return objects

    def sort_list(self, objects):
        """Sorts the list of objects"""
        sort = self.request.GET.get('sort', self.default_sort)
        order = self.request.GET.get('order', self.default_order)
        # We need to make sure the field to sort by actually exists.
        # If the field doesn't exist, revert to the default field.
        # Otherwise, Django will throw a hard-to-catch FieldError.
        # It's hard to catch because the error isn't raised until
        # the QuerySet is evaluated. <Insert poop emoji here>
        try:
            # pylint:disable=protected-access
            self.get_model()._meta.get_field_by_name(sort)
            # pylint:enable=protected-access
        except FieldDoesNotExist:
            sort = self.default_sort
        if order != 'asc':
            sort = '-' + sort
        objects = objects.order_by(sort)
        return objects

    def get_context_data(self, **kwargs):
        """Gets basic context, including title, form, and url"""
        context = super(MRFilterableListView, self).get_context_data(**kwargs)
        filter_data = self.get_filter_data()
        context['title'] = self.title
        context['per_page'] = int(self.get_paginate_by(context['object_list']))
        try:
            context['filter_form'] = MRFilterForm(initial=filter_data['filter_initials'])
        except ValueError:
            context['filter_form'] = MRFilterForm()
        context['filter_url'] = filter_data['filter_url']
        context['active_sort'] = self.request.GET.get('sort', self.default_sort)
        context['active_order'] = self.request.GET.get('order', self.default_order)
        return context

    def get_queryset(self):
        objects = super(MRFilterableListView, self).get_queryset()
        objects = self.filter_list(objects)
        objects = self.sort_list(objects)
        return objects

    def get_paginate_by(self, queryset):
        """Paginates list by the return value"""
        try:
            per_page = int(self.request.GET.get('per_page'))
            return max(min(per_page, 100), 5)
        except (ValueError, TypeError):
            return 25

    def get_model(self):
        """Get the model for this view - directly or from the queryset"""
        if self.queryset is not None:
            return self.queryset.model
        if self.model is not None:
            return self.model


class SearchView(TemplateView):
    """Get objects that correspond to the search query"""
    template_name = 'search.html'

    def __init__(self, *args, **kwargs):
        kwargs['searchqueryset'] = RelatedSearchQuerySet()
        super(MRSearchView, self).__init__(*args, **kwargs)

    def get_query(self):
        """Returns the query"""
        return self.request.GET.get('q', '')

<<<<<<< HEAD
    def get_search_results(self, query):
        """Gets the query and perfoms the search."""
        return watson.search(query)
=======
    def get_results(self):
        """Apply select related to results"""
        results = super(MRSearchView, self).get_results()
        try:
            results = results.load_all_queryset(
                FOIARequest, FOIARequest.objects.select_related('jurisdiction'))
        except AttributeError:
            pass

        return results

    def extra_context(self):
        """Adds per_page to context data"""
        context = super(MRSearchView, self).extra_context()
        context['per_page'] = int(self.request.GET.get('per_page', 25))
        models = self.request.GET.getlist('models')
        context['news_checked'] = 'news.article' in models
        context['foia_checked'] = 'foia.foiarequest' in models
        context['qanda_checked'] = 'qanda.question' in models
        return context
>>>>>>> 79c8efeb

    def get_paginate_by(self):
        """Gets per_page the right way"""
        try:
            per_page = int(self.request.GET.get('per_page'))
            return max(min(per_page, 100), 5)
        except (ValueError, TypeError):
            return 25

<<<<<<< HEAD
    def get_context_data(self, **kwargs):
        """Returns the context"""
        context = super(SearchView, self).get_context_data(**kwargs)
        query = self.get_query()
        context['query'] = query
        context['results'] = self.get_search_results(query)
        return context
=======
    def build_page(self):
        """Circumvents the hard-coded haystack per page value."""
        self.results_per_page = self.get_paginate_by()
        return super(MRSearchView, self).build_page()
>>>>>>> 79c8efeb

def homepage(request):
    """Get all the details needed for the homepage"""
    # pylint: disable=unused-variable
    # pylint: disable=no-member
    articles = cache_get_or_set(
            'hp:articles',
            lambda: Article.objects.get_published()
                                   .prefetch_related(
                                        'authors',
                                        'authors__profile',
                                        'projects',
                                    )
                                   [:3],
            600)
    try:
        lead_article = articles[0]
        other_articles = articles[1:]
    except IndexError:
        # no published articles
        lead_article = None
        other_articles = None
    featured_projects = cache_get_or_set(
            'hp:featured_projects',
            lambda: Project.objects.get_public().filter(featured=True)[:4],
            600)
    federal_government = cache_get_or_set(
            'hp:federal_government',
            lambda: Jurisdiction.objects.filter(level='f').first(),
            None)
    completed_requests = cache_get_or_set(
            'hp:completed_requests',
            lambda: (FOIARequest.objects.get_public().get_done()
                   .order_by('-date_done')
                   .select_related_view()
                   .get_public_file_count(limit=6)),
            600)
    stats = cache_get_or_set(
            'hp:stats',
            lambda: {
                'request_count': FOIARequest.objects
                    .exclude(status='started').count(),
                'completed_count': FOIARequest.objects.get_done().count(),
                'page_count': FOIAFile.objects
                    .aggregate(Sum('pages'))['pages__sum'],
                'agency_count': Agency.objects.get_approved().count()
            },
            600)
    return render_to_response('homepage.html', locals(),
                              context_instance=RequestContext(request))

@user_passes_test(lambda u: u.is_staff)
def reset_homepage_cache(request):
    """Reset the homepage cache"""
    # pylint: disable=unused-argument
    key = make_template_fragment_key('homepage')
    cache.delete(key)
    cache.set('hp:articles',
            Article.objects.get_published().prefetch_related(
                'authors',
                'authors__profile',
                'projects')[:3],
            600)
    cache.set('hp:featured_projects',
            Project.objects.get_public().filter(featured=True)[:4],
            600)
    cache.set('hp:federal_government',
            Jurisdiction.objects.filter(level='f').first(),
            None)
    cache.set('hp:completed_requests',
            FOIARequest.objects.get_public().get_done()
                   .order_by('-date_done')
                   .select_related_view()
                   .get_public_file_count(limit=6),
            600)
    cache.set('hp:stats',
            {
                'request_count': FOIARequest.objects
                    .exclude(status='started').count(),
                'completed_count': FOIARequest.objects.get_done().count(),
                'page_count': FOIAFile.objects
                    .aggregate(Sum('pages'))['pages__sum'],
                'agency_count': Agency.objects.get_approved().count()
            },
            600)
    return redirect('index')

def jurisdiction(request, jurisdiction=None, slug=None, idx=None, view=None):
    """Redirect to the jurisdiction page"""
    # pylint: disable=redefined-outer-name
    # pylint: disable=unused-argument

    if jurisdiction and idx:
        jmodel = get_object_or_404(Jurisdiction, slug=jurisdiction, pk=idx)
    if idx:
        jmodel = get_object_or_404(Jurisdiction, pk=idx)

    if not view:
        return redirect(jmodel)
    else:
        return redirect(jmodel.get_url(view))

def handler500(request):
    """
    500 error handler which includes request in the context.

    Templates: `500.html`
    Context: None
    """
    response = render_to_response('500.html', {}, context_instance=RequestContext(request))
    response.status_code = 500
    return response

# http://stackoverflow.com/a/8429311
def class_view_decorator(function_decorator):
    """Convert a function based decorator into a class based decorator usable
    on class based Views.

    Can't subclass the `view` as it breaks inheritance (super in particular),
    so we monkey-patch instead.
    """

    def simple_decorator(view):
        """Wrap the dispatch method"""
        view.dispatch = method_decorator(function_decorator)(view.dispatch)
        return view

    return simple_decorator<|MERGE_RESOLUTION|>--- conflicted
+++ resolved
@@ -24,13 +24,7 @@
 from muckrock.project.models import Project
 from muckrock.utils import cache_get_or_set
 
-<<<<<<< HEAD
-=======
-import re
-from haystack.views import SearchView
-from haystack.query import RelatedSearchQuerySet
-
->>>>>>> 79c8efeb
+
 class MRFilterableListView(ListView):
     """
     The main feature of MRFilterableListView is the ability to filter
@@ -228,38 +222,15 @@
 
     def __init__(self, *args, **kwargs):
         kwargs['searchqueryset'] = RelatedSearchQuerySet()
-        super(MRSearchView, self).__init__(*args, **kwargs)
+        super(SearchView, self).__init__(*args, **kwargs)
 
     def get_query(self):
         """Returns the query"""
         return self.request.GET.get('q', '')
 
-<<<<<<< HEAD
     def get_search_results(self, query):
         """Gets the query and perfoms the search."""
         return watson.search(query)
-=======
-    def get_results(self):
-        """Apply select related to results"""
-        results = super(MRSearchView, self).get_results()
-        try:
-            results = results.load_all_queryset(
-                FOIARequest, FOIARequest.objects.select_related('jurisdiction'))
-        except AttributeError:
-            pass
-
-        return results
-
-    def extra_context(self):
-        """Adds per_page to context data"""
-        context = super(MRSearchView, self).extra_context()
-        context['per_page'] = int(self.request.GET.get('per_page', 25))
-        models = self.request.GET.getlist('models')
-        context['news_checked'] = 'news.article' in models
-        context['foia_checked'] = 'foia.foiarequest' in models
-        context['qanda_checked'] = 'qanda.question' in models
-        return context
->>>>>>> 79c8efeb
 
     def get_paginate_by(self):
         """Gets per_page the right way"""
@@ -269,7 +240,6 @@
         except (ValueError, TypeError):
             return 25
 
-<<<<<<< HEAD
     def get_context_data(self, **kwargs):
         """Returns the context"""
         context = super(SearchView, self).get_context_data(**kwargs)
@@ -277,12 +247,7 @@
         context['query'] = query
         context['results'] = self.get_search_results(query)
         return context
-=======
-    def build_page(self):
-        """Circumvents the hard-coded haystack per page value."""
-        self.results_per_page = self.get_paginate_by()
-        return super(MRSearchView, self).build_page()
->>>>>>> 79c8efeb
+
 
 def homepage(request):
     """Get all the details needed for the homepage"""
