<<<<<<< HEAD
{% extends 'message/notification/base.txt' %}
{% load humanize %}

{% block message %}
This mail is to let you know that your recurring payment for MuckRock has failed.
{% if attempt == "final" %}
This was the final attempt and your account has been reverted back to a free Basic account.  If you would like to restore your Professional account status, please subscribe again here:
https://www.muckrock.com{% url 'accounts' %}
=======
{% extends 'message/base.txt' %}
{% load humanize %}
{% block body %}
Hi {{user.first_name}},
{% if type == 'pro' %}{% if attempt == "final" %}
Your Pro subscription has been cancelled.

Our final attempt to charge your card has failed and your account has been reverted back to a free Basic account. Resubscribe here: {{base_url}}{% url 'accounts' %}
>>>>>>> f770a329
{% else %}
Your Pro subscription payment has failed.

This is the {{attempt|ordinal}} attempt. The payment will be retried up to 3 times. Update your billing information here:  {{base_url}}{% url 'acct-settings' %}
{% endif %}
{% elif type == 'org' %}{% if attempt == "final" %}
Your Organization has been deactivated.

Our final attempt to charge your card has failed and your organization has been deactivated. Reactivate here: {{base_url}}{% url 'org-activate' slug=org.slug %}
{% else %}
Your Organization subscription payment has failed.

This is the {{attempt|ordinal}} attempt. The payment will be retried up to 3 times. Update your billing information here:  {{base_url}}{% url 'acct-settings' %}
{% endif %}
{% endif %}
<<<<<<< HEAD
=======

Sincerely,
The MuckRock Team
>>>>>>> f770a329
{% endblock %}<|MERGE_RESOLUTION|>--- conflicted
+++ resolved
@@ -1,13 +1,3 @@
-<<<<<<< HEAD
-{% extends 'message/notification/base.txt' %}
-{% load humanize %}
-
-{% block message %}
-This mail is to let you know that your recurring payment for MuckRock has failed.
-{% if attempt == "final" %}
-This was the final attempt and your account has been reverted back to a free Basic account.  If you would like to restore your Professional account status, please subscribe again here:
-https://www.muckrock.com{% url 'accounts' %}
-=======
 {% extends 'message/base.txt' %}
 {% load humanize %}
 {% block body %}
@@ -16,7 +6,6 @@
 Your Pro subscription has been cancelled.
 
 Our final attempt to charge your card has failed and your account has been reverted back to a free Basic account. Resubscribe here: {{base_url}}{% url 'accounts' %}
->>>>>>> f770a329
 {% else %}
 Your Pro subscription payment has failed.
 
@@ -32,10 +21,7 @@
 This is the {{attempt|ordinal}} attempt. The payment will be retried up to 3 times. Update your billing information here:  {{base_url}}{% url 'acct-settings' %}
 {% endif %}
 {% endif %}
-<<<<<<< HEAD
-=======
 
 Sincerely,
 The MuckRock Team
->>>>>>> f770a329
 {% endblock %}