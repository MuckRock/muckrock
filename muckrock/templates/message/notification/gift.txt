--- conflicted
+++ resolved
@@ -1,8 +1,3 @@
-<<<<<<< HEAD
-{% extends 'message/notification/base.txt' %}
-{% block message %}
-We are happy to tell you that {%if from.is_anonymous%}an anonymous user{%else%}{{from.get_full_name}}{%endif%} has gifted you {{gift}}. How sweet of them!
-=======
 {% extends 'message/base.txt' %}
 {% block body %}
 Hi {{user.first_name}},
@@ -13,5 +8,4 @@
 
 Sincerly,
 The MuckRock Team
->>>>>>> f770a329
 {% endblock %}