<<<<<<< HEAD
{% extends 'message/notification/base.txt' %}
{% block message %}
This mail is to let you know that the email associated with your MuckRock account has changed.
If you did not make this change or something seems amiss, please contact us at info@muckrock.com.

Old email: {{ old_email }}
New email: {{ new_email }}
=======
{% extends 'message/base.txt' %}
{% block body %}
Hi {{user.first_name}},

We wanted to let you know that the email associated with your MuckRock account has changed from {{old_email}} to {{new_email}}.

If you did not make this change or something seems amiss, please contact us at info@muckrock.com.

Sincerely,
The MuckRock Team
>>>>>>> f770a329
{% endblock %}<|MERGE_RESOLUTION|>--- conflicted
+++ resolved
@@ -1,12 +1,3 @@
-<<<<<<< HEAD
-{% extends 'message/notification/base.txt' %}
-{% block message %}
-This mail is to let you know that the email associated with your MuckRock account has changed.
-If you did not make this change or something seems amiss, please contact us at info@muckrock.com.
-
-Old email: {{ old_email }}
-New email: {{ new_email }}
-=======
 {% extends 'message/base.txt' %}
 {% block body %}
 Hi {{user.first_name}},
@@ -17,5 +8,4 @@
 
 Sincerely,
 The MuckRock Team
->>>>>>> f770a329
 {% endblock %}