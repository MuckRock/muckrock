--- conflicted
+++ resolved
@@ -377,11 +377,7 @@
     kwargs["daily_robot_response_tasks"] = ResponseTask.objects.filter(
         date_done__gte=yesterday_time,
         date_done__lt=today_time,
-<<<<<<< HEAD
-        resolved_by__username="mlrobot",
-=======
         resolved_by__username="gloo",
->>>>>>> f0cd9f5b
     ).count()
     kwargs["flag_processing_days"] = FlaggedTask.objects.get_processing_days()
     kwargs["unresolved_snailmail_appeals"] = (
