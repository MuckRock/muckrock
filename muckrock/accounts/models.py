"""
Models for the accounts application
"""

from django.contrib.auth.models import User
from django.conf import settings
from django.core.mail import EmailMessage
from django.db import models
from django.template.loader import render_to_string

import dbsettings
import stripe
from datetime import datetime
from easy_thumbnails.fields import ThumbnailerImageField
from itertools import groupby
from localflavor.us.models import PhoneNumberField, USStateField
<<<<<<< HEAD
from lot.models import LOT
from random import choice
=======
from sesame.utils import get_parameters
>>>>>>> ad7777c1
from urllib import urlencode

from muckrock import utils
from muckrock.foia.models import FOIARequest
from muckrock.jurisdiction.models import Jurisdiction
from muckrock.organization.models import Organization
from muckrock.values import TextValue

stripe.api_key = settings.STRIPE_SECRET_KEY

class EmailOptions(dbsettings.Group):
    """DB settings for sending email"""
    email_footer = TextValue('email footer')

options = EmailOptions()

ACCT_TYPES = [
    ('admin', 'Admin'),
    ('beta', 'Beta'),
    ('community', 'Community'),
    ('pro', 'Professional'),
    ('proxy', 'Proxy'),
]

class Profile(models.Model):
    """User profile information for muckrock"""
    # pylint: disable=too-many-public-methods

    email_prefs = (
        ('instant', 'Instant'),
        ('daily', 'Daily'),
        ('weekly', 'Weekly'),
    )

    user = models.OneToOneField(User)
    address1 = models.CharField(
        max_length=50,
        blank=True,
        verbose_name='address'
    )
    address2 = models.CharField(
        max_length=50,
        blank=True,
        verbose_name='address (line 2)'
    )
    city = models.CharField(max_length=60, blank=True)
    state = USStateField(
        blank=True,
        help_text=('Your state will be made public on this site.'
                   'If you do not want this information to be public,'
                   ' please leave blank.')
    )
    zip_code = models.CharField(max_length=10, blank=True)
    phone = PhoneNumberField(blank=True)
    follows_foia = models.ManyToManyField(
        FOIARequest,
        related_name='followed_by',
        blank=True
    )
    follows_question = models.ManyToManyField(
        'qanda.Question',
        related_name='followed_by',
        blank=True
    )
    notifications = models.ManyToManyField(
        FOIARequest,
        related_name='notify',
        blank=True
    )
    follow_questions = models.BooleanField(default=False)
    acct_type = models.CharField(max_length=10, choices=ACCT_TYPES)
    organization = models.ForeignKey(
        Organization,
        blank=True,
        null=True,
        related_name='members',
        on_delete=models.SET_NULL)

    # email confirmation
    email_confirmed = models.BooleanField(default=False)
    confirmation_key = models.CharField(max_length=24, blank=True)

    # extended information
    profile = models.TextField(blank=True)
    location = models.ForeignKey(Jurisdiction, blank=True, null=True)
    public_email = models.EmailField(max_length=255, blank=True)
    pgp_public_key = models.TextField(blank=True)
    website = models.URLField(
        max_length=255,
        blank=True,
        help_text='Begin with http://'
    )
    twitter = models.CharField(max_length=255, blank=True)
    linkedin = models.URLField(
        max_length=255,
        blank=True,
        help_text='Begin with http://'
    )
    avatar = ThumbnailerImageField(
        upload_to='account_images',
        blank=True, null=True,
        resize_source={'size': (200, 200), 'crop': 'smart'}
    )

    # prefrences
    email_pref = models.CharField(
        max_length=10,
        choices=email_prefs,
        default='daily',
        verbose_name='Email Preference',
        help_text=('Receive email updates to your requests instantly'
                   ' or in a daily or weekly digest')
    )
    use_autologin = models.BooleanField(
        default=True,
        help_text=('Links you receive in emails from us will contain'
                   ' a one time token to automatically log you in')
    )

    # paid for requests
    num_requests = models.IntegerField(default=0)
    # for limiting # of requests / month
    monthly_requests = models.IntegerField(default=0)
    date_update = models.DateField()
    # for stripe
    stripe_id = models.CharField(max_length=255, blank=True)

    def __unicode__(self):
        return u"%s's Profile" % unicode(self.user).capitalize()

    @models.permalink
    def get_absolute_url(self):
        """The url for this object"""
        # pylint: disable=no-member
        return ('acct-profile', [], {'user_name': self.user.username})

    def is_member_of(self, organization):
        """Answers whether the profile is a member of the passed organization"""
        return self.organization == organization

    def get_monthly_requests(self):
        """Get the number of requests left for this month"""
        not_this_month = self.date_update.month != datetime.now().month
        not_this_year = self.date_update.year != datetime.now().year
        # update requests if they have not yet been updated this month
        if not_this_month or not_this_year:
            self.date_update = datetime.now()
            self.monthly_requests = settings.MONTHLY_REQUESTS.get(self.acct_type, 0)
            self.save()
        return self.monthly_requests

    def total_requests(self):
        """Get sum of paid for requests and monthly requests"""
        org_reqs = self.organization.get_requests() if self.organization else 0
        return self.num_requests + self.get_monthly_requests() + org_reqs

    def make_request(self):
        """Decrement the user's request amount by one"""
        organization = self.organization
        if organization and organization.get_requests() > 0:
            organization.num_requests -= 1
            organization.save()
            return True
        if self.get_monthly_requests() > 0:
            self.monthly_requests -= 1
        elif self.num_requests > 0:
            self.num_requests -= 1
        else:
            return False
        self.save()
        return True

    def multiple_requests(self, num):
        """How many requests of each type would be used for this user to make num requests"""
        request_dict = {'org_requests': 0, 'monthly_requests': 0,
                        'reg_requests': 0, 'extra_requests': 0}

        if self.organization:
            org_reqs = self.organization.get_requests()
        else:
            org_reqs = 0

        if org_reqs > num:
            request_dict['org_requests'] = num
            return request_dict
        else:
            request_dict['org_requests'] = org_reqs
            num -= org_reqs

        monthly = self.get_monthly_requests()
        if monthly > num:
            request_dict['monthly_requests'] = num
            return request_dict
        else:
            request_dict['monthly_requests'] = monthly
            num -= monthly

        if self.num_requests > num:
            request_dict['reg_requests'] = num
            return request_dict
        else:
            request_dict['reg_requests'] = self.num_requests
            request_dict['extra_requests'] = num - self.num_requests
            return request_dict

    def can_embargo(self):
        """Is this user allowed to embargo?"""
        return self.acct_type in ['admin', 'beta', 'pro', 'proxy'] or self.organization != None

    def can_embargo_permanently(self):
        """Is this user allowed to permanently embargo?"""
        return self.acct_type in ['admin'] or self.organization != None

    def can_view_emails(self):
        """Is this user allowed to view all emails and private contact information?"""
        return self.acct_type in ['admin', 'pro']

    def customer(self):
        """Get stripe customer or create one if it doesn't exist"""
        try:
            customer = stripe.Customer.retrieve(self.stripe_id)
        except stripe.InvalidRequestError:
            customer = stripe.Customer.create(
                description=self.user.username,
                email=self.user.email
            )
            self.stripe_id = customer.id
            self.save()
        return customer

    def start_pro_subscription(self):
        """Subscribe this profile to a pro plan"""
        customer = self.customer()
        customer.update_subscription(plan='pro')
        customer.save()
        self.acct_type = 'pro'
        self.date_update = datetime.now()
        self.monthly_requests = settings.MONTHLY_REQUESTS.get('pro', 0)
        self.save()

    def cancel_pro_subscription(self):
        """Unsubscribe this profile form a pro plan"""
        customer = self.customer()
        customer.cancel_subscription()
        customer.save()
        self.acct_type = 'community'
        self.save()

    def pay(self, token, amount, desc):
        """Create a stripe charge for the user"""
        # pylint: disable=no-member
        try:
            stripe.Charge.create(
                amount=amount,
                currency='usd',
                card=token,
                description='%s: %s' % (self.user.username, desc)
            )
        except stripe.CardError as exception:
            raise ValueError(exception)

    def api_pay(self, amount, desc):
        """Create a stripe charge for the user through the API"""
        # pylint: disable=no-member
        customer = self.customer()
        desc = '%s: %s' % (self.user.username, desc)
        # always use card on file
        stripe.Charge.create(
            amount=amount,
            currency='usd',
            customer=customer.id,
            description=desc
        )

    def generate_confirmation_key(self):
        """Generate random key"""
        key = utils.generate_key(24)
        self.confirmation_key = key
        self.save()
        return key

    def notify(self, foia):
        """Notify a user that foia has been updated or mark to be notified later
           according to preference"""
        # pylint: disable=no-member

        if self.email_pref == 'instant':
            link = self.wrap_url(foia.get_absolute_url())

            msg = render_to_string('text/foia/mail.txt', {
                'name': self.user.get_full_name(),
                'title': foia.title,
                'status': foia.get_status_display(),
                'link': link,
                'follow': self.user != foia.user,
                'footer': options.email_footer
            })
            email = EmailMessage(
                subject='[MuckRock] FOI request "%s" has been updated' % foia.title,
                body=msg,
                from_email='info@muckrock.com',
                to=[self.user.email],
                bcc=['diagnostics@muckrock.com']
            )
            email.send(fail_silently=False)

        else:
            self.notifications.add(foia)
            self.save()

    def send_notifications(self):
        """Send deferred notifications"""
        # pylint: disable=no-member

        subjects = {
            'done': "you've got new MuckRock docs!",
            'partial': "you've got new MuckRock docs!",
            'rejected': 'an agency rejected a MuckRock request - appeal?',
            'fix': 'we need help fixing a MuckRock request.',
            'payment': 'an agency wants payment for a MuckRock request.'
        }
        category = {
            'done': 'Completed Requests',
            'partial': 'Completed Requests',
            'rejected': 'Rejected Requests',
            'fix': 'Requests Needing Action',
            'payment': 'Requests Needing Action',
            'no_docs': 'No Responsive Documents',
        }
        status_order = ['done', 'partial', 'rejected', 'fix', 'payment',
                        'no_docs', 'abandoned', 'appealing', 'started',
                        'submitted', 'ack', 'processed']

        def get_subject(status, total_foias):
            """Get subject for a given status"""
            if status in subjects:
                return subjects[status]
            elif total_foias > 1:
                return '%d MuckRock requests have updates' % total_foias
            else:
                return 'a MuckRock request has been updated'

        foias = sorted(
            self.notifications.all(),
            key=lambda f: status_order.index(f.status) if f.status in status_order else 100
        )
        grouped_foias = list((s, list(fs)) for s, fs in groupby(
            foias,
            lambda f: category.get(f.status, 'Recently Updated Requests')
        ))
        if not grouped_foias:
            return
        if len(grouped_foias) == 1:
            subject = '%s, %s' % (
                self.user.first_name,
                get_subject(grouped_foias[0][1][0].status, len(foias))
            )
        else:
            subject = '%s, %s  Plus, %s' % (
                self.user.first_name,
                get_subject(grouped_foias[0][1][0].status, len(foias)),
                get_subject(grouped_foias[1][1][0].status, len(foias))
            )

        msg = render_to_string('text/user/notify_mail.txt', {
            'name': self.user.get_full_name(),
            'foias': grouped_foias,
            'footer': options.email_footer
        })
        email = EmailMessage(
            subject=subject,
            body=msg,
            from_email='info@muckrock.com',
            to=[self.user.email],
            bcc=['diagnostics@muckrock.com']
        )
        email.send(fail_silently=False)

        self.notifications.clear()

    def wrap_url(self, link, **extra):
        """Wrap a URL for autologin"""
        if self.use_autologin:
            lot = LOT.objects.create(
                user=self.user,
                type='slow-login',
                )
            extra.update({settings.LOT_MIDDLEWARE_PARAM_NAME: lot.uuid})
        return link + '?' + urlencode(extra)

class Statistics(models.Model):
    """Nightly statistics"""
    # pylint: disable=invalid-name
    date = models.DateField()
    total_requests = models.IntegerField()
    total_requests_success = models.IntegerField()
    total_requests_denied = models.IntegerField()
    total_requests_draft = models.IntegerField(null=True, blank=True)
    total_requests_submitted = models.IntegerField(null=True, blank=True)
    total_requests_awaiting_ack = models.IntegerField(null=True, blank=True)
    total_requests_awaiting_response = models.IntegerField(null=True, blank=True)
    total_requests_awaiting_appeal = models.IntegerField(null=True, blank=True)
    total_requests_fix_required = models.IntegerField(null=True, blank=True)
    total_requests_payment_required = models.IntegerField(null=True, blank=True)
    total_requests_no_docs = models.IntegerField(null=True, blank=True)
    total_requests_partial = models.IntegerField(null=True, blank=True)
    total_requests_abandoned = models.IntegerField(null=True, blank=True)

    orphaned_communications = models.IntegerField(null=True, blank=True)

    total_agencies = models.IntegerField()
    stale_agencies = models.IntegerField(null=True, blank=True)
    unapproved_agencies = models.IntegerField(null=True, blank=True)

    total_pages = models.IntegerField()
    total_users = models.IntegerField()
    users_today = models.ManyToManyField(User)
    total_fees = models.IntegerField()
    pro_users = models.IntegerField(null=True, blank=True)
    pro_user_names = models.TextField(blank=True)
    total_page_views = models.IntegerField(null=True, blank=True)
    daily_requests_pro = models.IntegerField(null=True, blank=True)
    daily_requests_community = models.IntegerField(null=True, blank=True)
    daily_requests_beta = models.IntegerField(null=True, blank=True)
    daily_articles = models.IntegerField(null=True, blank=True)

    # Task statistics
    total_tasks = models.IntegerField(null=True, blank=True)
    total_unresolved_tasks = models.IntegerField(null=True, blank=True)
    total_generic_tasks = models.IntegerField(null=True, blank=True)
    total_unresolved_generic_tasks = models.IntegerField(null=True, blank=True)
    total_orphan_tasks = models.IntegerField(null=True, blank=True)
    total_unresolved_orphan_tasks = models.IntegerField(null=True, blank=True)
    total_snailmail_tasks = models.IntegerField(null=True, blank=True)
    total_unresolved_snailmail_tasks = models.IntegerField(null=True, blank=True)
    total_rejected_tasks = models.IntegerField(null=True, blank=True)
    total_unresolved_rejected_tasks = models.IntegerField(null=True, blank=True)
    total_staleagency_tasks = models.IntegerField(null=True, blank=True)
    total_unresolved_staleagency_tasks = models.IntegerField(null=True, blank=True)
    total_flagged_tasks = models.IntegerField(null=True, blank=True)
    total_unresolved_flagged_tasks = models.IntegerField(null=True, blank=True)
    total_newagency_tasks = models.IntegerField(null=True, blank=True)
    total_unresolved_newagency_tasks = models.IntegerField(null=True, blank=True)
    total_response_tasks = models.IntegerField(null=True, blank=True)
    total_unresolved_response_tasks = models.IntegerField(null=True, blank=True)
    total_faxfail_tasks = models.IntegerField(null=True, blank=True)
    total_unresolved_faxfail_tasks = models.IntegerField(null=True, blank=True)
    total_payment_tasks = models.IntegerField(null=True, blank=True)
    total_unresolved_payment_tasks = models.IntegerField(null=True, blank=True)
    total_crowdfundpayment_tasks = models.IntegerField(null=True, blank=True)
    total_unresolved_crowdfundpayment_tasks = models.IntegerField(null=True, blank=True)

    # notes
    public_notes = models.TextField(default='', blank=True)
    admin_notes = models.TextField(default='', blank=True)

    def __unicode__(self):
        return 'Stats for %s' % self.date

    class Meta:
        # pylint: disable=too-few-public-methods
        ordering = ['-date']
        verbose_name_plural = 'statistics'
<|MERGE_RESOLUTION|>--- conflicted
+++ resolved
@@ -14,12 +14,7 @@
 from easy_thumbnails.fields import ThumbnailerImageField
 from itertools import groupby
 from localflavor.us.models import PhoneNumberField, USStateField
-<<<<<<< HEAD
 from lot.models import LOT
-from random import choice
-=======
-from sesame.utils import get_parameters
->>>>>>> ad7777c1
 from urllib import urlencode
 
 from muckrock import utils
