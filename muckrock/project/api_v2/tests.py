--- conflicted
+++ resolved
@@ -2,12 +2,6 @@
 from django.test import Client, TestCase
 from django.urls import reverse
 
-<<<<<<< HEAD
-# Third Party
-from rest_framework.test import APIClient
-
-=======
->>>>>>> efcc52c2
 # MuckRock
 from muckrock.core.factories import ProjectFactory, UserFactory
 
@@ -24,11 +18,7 @@
         self.list_url = reverse("api2-projects-list")
 
     def test_list_projects(self):
-<<<<<<< HEAD
-        response = self.client.get(reverse("api2-projects-list"))
-=======
         response = self.client.get(self.list_url)
->>>>>>> efcc52c2
         assert response.status_code == 200
         results = response.json()["results"]
         assert len(results) == 3
