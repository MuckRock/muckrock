"""
Serilizers for the Agency application API
"""

from rest_framework import serializers

from muckrock.agency.models import Agency

# pylint: disable=too-few-public-methods

class AgencySerializer(serializers.ModelSerializer):
    """Serializer for Agency model"""
    types = serializers.StringRelatedField(many=True)
    appeal_agency = serializers.PrimaryKeyRelatedField(
            queryset=Agency.objects.all(),
            style={'base_template': 'input.html'})
    parent = serializers.PrimaryKeyRelatedField(
            queryset=Agency.objects.all(),
            style={'base_template': 'input.html'})
    location = serializers.JSONField()
    absolute_url = serializers.ReadOnlyField(source='get_absolute_url')
    average_response_time = serializers.ReadOnlyField()
    fee_rate = serializers.ReadOnlyField()
    success_rate = serializers.ReadOnlyField()

    def __init__(self, *args, **kwargs):
        """After initializing the serializer,
        check that the current user has permission
        to view agency email data."""
        # pylint: disable=super-on-old-class
        super(AgencySerializer, self).__init__(*args, **kwargs)
        request = self.context.get('request', None)
        if request is None or not request.user.is_staff:
            self.fields.pop('email')

    class Meta:
        model = Agency
        fields = (
            # describes agency
            'id',
            'name',
            'slug',
            'status',
            'stale',
            'exempt',
            'types',
            # location
            'jurisdiction',
            'address',
            'location',
            # contact info
            'email',
            'phone',
            'fax',
            'website',
            'twitter',
            'twitter_handles',
            # connects to other agencies
            'parent',
            'appeal_agency',
            # describes agency foia process
            'url',
            'foia_logs',
            'foia_guide',
            # misc
            'public_notes',
<<<<<<< HEAD
=======
            # computed fields
            'absolute_url',
            'average_response_time',
            'fee_rate',
            'success_rate',
>>>>>>> 74a49013
        )<|MERGE_RESOLUTION|>--- conflicted
+++ resolved
@@ -64,12 +64,9 @@
             'foia_guide',
             # misc
             'public_notes',
-<<<<<<< HEAD
-=======
             # computed fields
             'absolute_url',
             'average_response_time',
             'fee_rate',
             'success_rate',
->>>>>>> 74a49013
         )