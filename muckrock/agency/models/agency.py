"""
Agency Model
"""

# Django
from django.contrib.auth.models import User
from django.db import models, transaction
from django.db.models import Q
from django.db.models.expressions import F, Value
from django.db.models.functions import Concat
from django.template.defaultfilters import slugify
from django.urls import reverse
from django.utils import timezone
from django.utils.safestring import mark_safe

# Standard Library
import logging

# Third Party
from easy_thumbnails.fields import ThumbnailerImageField

# MuckRock
from muckrock.accounts.models import Profile
from muckrock.core.utils import squarelet_post
from muckrock.foia.models.log import FOIALog
from muckrock.jurisdiction.models import Jurisdiction, RequestHelper
from muckrock.task.models import NewAgencyTask

logger = logging.getLogger(__name__)


class AgencyType(models.Model):
    """Marks an agency as fufilling requests of this type for its jurisdiction"""

    name = models.CharField(max_length=60)

    def __str__(self):
        return self.name

    class Meta:
        ordering = ["name"]


class AgencyQuerySet(models.QuerySet):
    """Object manager for Agencies"""

    def get_approved(self):
        """Get all approved agencies"""
        return self.filter(status="approved")

    def get_approved_and_pending(self, user):
        """Get approved and given user's pending agencies"""
        if user.is_authenticated:
            return self.filter(Q(status="approved") | Q(status="pending", user=user))
        else:
            return self.get_approved()

    def get_siblings(self, agency):
        """Get all approved agencies in the same jurisdiction as the given agency."""
        return (
            self.filter(jurisdiction=agency.jurisdiction)
            .exclude(id=agency.id)
            .filter(status="approved")
            .order_by("name")
        )

    def with_logs(self):
        """Get only agencies with FOIA logs"""
<<<<<<< HEAD
        return self.exclude(foialog=None)
=======
        return self.filter(
            id__in=FOIALog.objects.values("agency").order_by().distinct()
        )
>>>>>>> aad4ee94

    def create_new(self, name, jurisdiction, user):
        """Create a pending agency with a NewAgency task"""
        user = user if user.is_authenticated else None
        name = name.strip()

        existing_agency = self.filter(
            name=name, jurisdiction=jurisdiction, user=user, status="pending"
        ).first()
        if existing_agency:
            return existing_agency

        agency = self.create(
            name=name,
            slug=(slugify(name) or "untitled"),
            jurisdiction=jurisdiction,
            user=user,
            status="pending",
        )
        NewAgencyTask.objects.create(user=user, agency=agency)
        return agency


class Agency(models.Model, RequestHelper):
    """An agency for a particular jurisdiction that has at least one agency type"""

    name = models.CharField(max_length=255)
    mail_name = models.CharField(max_length=40)
    slug = models.SlugField(max_length=255)
    jurisdiction = models.ForeignKey(
        Jurisdiction, related_name="agencies", on_delete=models.PROTECT
    )
    types = models.ManyToManyField(AgencyType, blank=True)
    status = models.CharField(
        choices=(
            ("pending", "Pending"),
            ("approved", "Approved"),
            ("rejected", "Rejected"),
        ),
        max_length=8,
        default="pending",
    )
    user = models.ForeignKey(
        User,
        null=True,
        blank=True,
        help_text="The user who submitted this agency",
        on_delete=models.PROTECT,
    )
    appeal_agency = models.ForeignKey(
        "self",
        related_name="appeal_for",
        null=True,
        blank=True,
        on_delete=models.PROTECT,
    )
    image = ThumbnailerImageField(
        upload_to="agency_images",
        blank=True,
        null=True,
        resize_source={"size": (900, 600), "crop": "smart"},
    )
    image_attr_line = models.CharField(
        blank=True, max_length=255, help_text="May use html"
    )
    public_notes = models.TextField(blank=True, help_text="May use html")

    addresses = models.ManyToManyField(
        "communication.Address", through="AgencyAddress", related_name="agencies"
    )
    emails = models.ManyToManyField(
        "communication.EmailAddress", through="AgencyEmail", related_name="agencies"
    )
    phones = models.ManyToManyField(
        "communication.PhoneNumber", through="AgencyPhone", related_name="agencies"
    )
    portal = models.ForeignKey(
        "portal.Portal",
        related_name="agencies",
        blank=True,
        null=True,
        on_delete=models.SET_NULL,
    )
    use_portal_appeal = models.BooleanField(
        default=False, help_text="Use the portal for appeals"
    )
    contact_salutation = models.CharField(blank=True, max_length=30)
    contact_first_name = models.CharField(blank=True, max_length=100)
    contact_last_name = models.CharField(blank=True, max_length=100)
    contact_title = models.CharField(blank=True, max_length=255)

    form = models.ForeignKey(
        "AgencyRequestForm",
        blank=True,
        null=True,
        related_name="agencies",
        on_delete=models.SET_NULL,
    )

    url = models.URLField(
        blank=True, verbose_name="FOIA Web Page", help_text="Begin with http://"
    )
    notes = models.TextField(blank=True)
    aliases = models.TextField(blank=True)
    parent = models.ForeignKey(
        "self",
        null=True,
        blank=True,
        related_name="children",
        on_delete=models.SET_NULL,
    )

    website = models.CharField(max_length=255, blank=True)
    twitter = models.CharField(max_length=255, blank=True)
    twitter_handles = models.TextField(blank=True)
    foia_logs = models.URLField(
        blank=True, verbose_name="FOIA Logs", help_text="Begin with http://"
    )
    foia_guide = models.URLField(
        blank=True, verbose_name="FOIA Processing Guide", help_text="Begin with http://"
    )
    exempt = models.BooleanField(
        default=False,
        help_text="Mark agencies as exempt from public record laws.  Use the "
        "exempt note for further explanation",
    )
    uncooperative = models.BooleanField(
        default=False,
        verbose_name="Scowfflaw",
        help_text="Mark agencies as unwilling to process our requests.  Use the exempt "
        "note for further explanation",
    )
    exempt_note = models.CharField(max_length=255, blank=True)
    requires_proxy = models.BooleanField(default=False)
    has_appeal = models.BooleanField(default=True)

    last_log_update = models.DateField(blank=True, null=True)

    objects = AgencyQuerySet.as_manager()

    def __str__(self):
        return self.name

    def get_absolute_url(self):
        """The url for this object"""
        return reverse(
            "agency-detail",
            kwargs={
                "jurisdiction": self.jurisdiction.slug,
                "jidx": self.jurisdiction.pk,
                "slug": self.slug,
                "idx": self.pk,
            },
        )

    def save(self, *args, **kwargs):
        """Save the agency"""
        self.slug = slugify(self.slug)
        self.name = self.name.strip()
        super().save(*args, **kwargs)

    def link_display(self):
        """Returns link if approved"""
        if self.status == "approved":
            return mark_safe(
                '<a href="%s">%s</a>' % (self.get_absolute_url(), self.name)
            )
        else:
            return self.name

    def count_thanks(self):
        """Count how many thanks this agency has received"""
        return (
            self.foiarequest_set.filter(communications__thanks=True).distinct().count()
        )

    def get_requests(self):
        """Just returns the foiareqest_set value. Used for compatability with
        RequestHeper mixin"""
        return self.foiarequest_set

    def get_user(self):
        """Get the agency user for this agency"""
        try:
            return self.profile.user
        except Profile.DoesNotExist:
            data = {
                "name": self.name,
                "preferred_username": self.name,
                "is_agency": True,
            }
            # error handling?
            resp = squarelet_post("/api/users/", data=data)
            user_json = resp.json()
            user_json["agency"] = self
            user, _ = Profile.objects.squarelet_update_or_create(
                user_json["uuid"], user_json
            )
            return user

    def get_emails(self, request_type="primary", email_type="to"):
        """Get the specified type of email addresses for this agency"""
        return self.emails.filter(
            status="good",
            agencyemail__request_type=request_type,
            agencyemail__email_type=email_type,
        )

    def get_faxes(self, request_type="primary"):
        """Get the contact fax numbers"""
        return self.phones.filter(
            type="fax", status="good", agencyphone__request_type=request_type
        )

    def get_phones(self):
        """Get the phone numbers"""
        return self.phones.filter(type="phone")

    def get_addresses(self, request_type="primary"):
        """Get the contact addresses"""
        return self.addresses.filter(agencyaddress__request_type=request_type)

    def get_proxy_info(self):
        """Handle proxy users for request creation in this agency"""
        if self.requires_proxy or self.jurisdiction.legal.always_proxy:
            proxy_user = self.jurisdiction.get_proxy()
            if proxy_user is None:
                return {
                    "proxy": True,
                    "missing_proxy": True,
                    "warning": "This agency and jurisdiction requires requestors to be "
                    "in-state citizens.  We do not currently have a citizen proxy "
                    "requestor on file for this state, so we will file this request "
                    "in your name.",
                }
            else:
                return {
                    "from_user": proxy_user,
                    "proxy": True,
                    "missing_proxy": False,
                    "warning": "This agency and jurisdiction requires requestors to be "
                    "in-state citizens.  This request will be filed in the name "
                    "of one of our volunteer filers for this state.",
                }
        else:
            return {"proxy": False, "missing_proxy": False}

    def has_open_review_task(self):
        """Is there an open review agency task for this agency"""
        return self.reviewagencytask_set.filter(resolved=False).exists()

    def get_appeal_agency(self):
        """Get the appeal agency for this agency"""
        if self.appeal_agency:
            return self.appeal_agency
        elif self.jurisdiction.appeal_agency:
            return self.jurisdiction.appeal_agency
        else:
            return self

    @property
    def email(self):
        """The main email"""
        return self.get_emails("primary", "to").first()

    @property
    def other_emails(self):
        """The cc emails"""
        return self.get_emails("primary", "cc")

    @property
    def fax(self):
        """The primary fax"""
        return self.get_faxes("primary").first()

    @property
    def address(self):
        """The primary address"""
        return self.get_addresses("primary").first()

    @transaction.atomic
    def merge(self, agency, user):
        """Merge the other agency into this agency"""
        replace_relations = [
            "foiarequest_set",
            "foiamachinerequest_set",
            "reviewagencytask_set",
            "flaggedtask_set",
            "newagencytask_set",
            "staleagencytask_set",
            "foialog_set",
        ]
        for relation in replace_relations:
            getattr(agency, relation).update(agency=self)
        # appeal jurisdictions attribute it appeal agency
        agency.appeal_jurisdictions.update(appeal_agency=self)

        replace_self_relations = [
            ("appeal_agency", "appeal_for"),
            ("parent", "children"),
        ]
        for forward, backward in replace_self_relations:
            getattr(agency, backward).update(**{forward: self})

        replace_m2m = ["composers", "multirequests", "types", "foiasavedsearch_set"]
        for relation in replace_m2m:
            getattr(self, relation).add(*getattr(agency, relation).all())
            getattr(agency, relation).clear()

        # move emails/phone numbers/addresses over,
        # with types set to 'none', if doesn't already exist
        # on new agency (with any types)
        agency.agencyemail_set.exclude(email__in=self.emails.all()).update(
            request_type="none", email_type="none", agency=self
        )
        agency.agencyphone_set.exclude(phone__in=self.phones.all()).update(
            request_type="none", agency=self
        )
        agency.agencyaddress_set.exclude(address__in=self.addresses.all()).update(
            request_type="none", agency=self
        )

        # just update user on comms
        # we don't want to create a user for the bad agency if one doesn't exist
        try:
            old_user = agency.profile.user
            new_user = self.get_user()
            old_user.sent_communications.update(from_user=new_user)
            old_user.received_communications.update(to_user=new_user)
        except Profile.DoesNotExist:
            pass

        # mark the old agency as rejected and leave a note that it was merged
        agency.status = "rejected"
        agency.notes = Concat(
            F("notes"),
            Value(
                "\n\nThis agency was merged into agency "
                '"{}" (#{}) by {} on {}'.format(
                    self.name, self.pk, user.username, timezone.now()
                )
            ),
        )
        agency.save()

        self.notes = Concat(
            F("notes"),
            Value(
                '\n\nAgency "{}" (#{}) was merged into this agency '
                "by {} on {}".format(
                    agency.name, agency.pk, user.username, timezone.now()
                )
            ),
        )
        self.save()

    class Meta:
        verbose_name_plural = "agencies"
        permissions = (
            ("view_emails", "Can view private contact information"),
            ("merge_agency", "Can merge two agencies together"),
            ("mass_import", "Can mass import a CSV of agencies"),
        )<|MERGE_RESOLUTION|>--- conflicted
+++ resolved
@@ -66,13 +66,9 @@
 
     def with_logs(self):
         """Get only agencies with FOIA logs"""
-<<<<<<< HEAD
-        return self.exclude(foialog=None)
-=======
         return self.filter(
             id__in=FOIALog.objects.values("agency").order_by().distinct()
         )
->>>>>>> aad4ee94
 
     def create_new(self, name, jurisdiction, user):
         """Create a pending agency with a NewAgency task"""
