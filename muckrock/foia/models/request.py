--- conflicted
+++ resolved
@@ -127,31 +127,18 @@
     )
     date_processing = models.DateField(blank=True, null=True)
 
-<<<<<<< HEAD
-    embargo = models.BooleanField(
-        default=False,
-        help_text="Embargoed requests will remain private until their embargo date, "
-        "which is 30 days after completion by default",
-    )
-    permanent_embargo = models.BooleanField(
-        default=False,
-        help_text="A permanent embargo never expires, but can be turned off manually",
-    )
+    embargo_status = models.CharField(
+        default="public",
+        max_length=9,
+        choices=EMBARGO_CHOICES,
+    )
+
     date_embargo = models.DateField(
         blank=True,
         null=True,
         help_text="The date when the embargo will expire and the request will become "
         "public",
     )
-=======
-    embargo_status = models.CharField(
-        default="public",
-        max_length=9,
-        choices=EMBARGO_CHOICES,
-    )
-
-    date_embargo = models.DateField(blank=True, null=True)
->>>>>>> 8524669d
 
     price = models.DecimalField(
         max_digits=14,
