--- conflicted
+++ resolved
@@ -101,12 +101,8 @@
         views.FOIARequestAutocomplete.as_view(),
         name="foia-request-autocomplete",
     ),
-<<<<<<< HEAD
-    re_path(r"^logs/list/$", views.FOIALogList.as_view(), name="foia-logs"),
-=======
     re_path(r"^logs/$", views.FOIALogLanding.as_view(), name="foia-logs-landing"),
     re_path(r"^logs/list/$", views.FOIALogList.as_view(), name="foia-logs-list"),
->>>>>>> 2b86e7bf
     re_path(r"^logs/(?P<idx>\d+)/$", views.FOIALogDetail.as_view(), name="foia-log"),
     re_path(
         r"^logs/upload/$", views.FOIALogUploadView.as_view(), name="foia-log-upload"
