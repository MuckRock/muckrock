"""
Views for the FOIA application
"""

from django.conf import settings
from django.contrib import messages
from django.contrib.auth.models import User
from django.contrib.auth.decorators import login_required
from django.core.exceptions import PermissionDenied
from django.core.urlresolvers import reverse
from django.db.models import Prefetch
from django.http import HttpResponse, Http404
from django.shortcuts import render_to_response, get_object_or_404, redirect
from django.template.defaultfilters import slugify
from django.template import RequestContext
from django.views.generic.detail import DetailView

from actstream.models import following
from datetime import datetime, timedelta
import json
import logging

from muckrock.accounts.models import Notification
from muckrock.agency.forms import AgencyForm
from muckrock.crowdfund.forms import CrowdfundForm
from muckrock.foia.codes import CODES
from muckrock.foia.forms import (
    RequestFilterForm,
    FOIAEmbargoForm,
    FOIANoteForm,
    FOIAEstimatedCompletionDateForm,
    FOIAAccessForm,
    )
from muckrock.foia.models import (
    FOIARequest,
    FOIAMultiRequest,
    RawEmail,
    STATUS,
    END_STATUS,
    )
from muckrock.foia.views.composers import get_foia
from muckrock.foia.views.comms import (
        move_comm,
        delete_comm,
        resend_comm,
        change_comm_status,
        )
from muckrock.jurisdiction.models import Appeal
from muckrock.jurisdiction.forms import AppealForm
from muckrock.project.forms import ProjectManagerForm
from muckrock.qanda.models import Question
from muckrock.qanda.forms import QuestionForm
from muckrock.tags.models import Tag
from muckrock.task.models import Task, FlaggedTask, StatusChangeTask
from muckrock.utils import new_action
from muckrock.views import class_view_decorator, MRFilterableListView

# pylint: disable=too-many-ancestors

logger = logging.getLogger(__name__)
STATUS_NODRAFT = [st for st in STATUS if st != ('started', 'Draft')]


class RequestList(MRFilterableListView):
    """Base list view for other list views to inherit from"""
    model = FOIARequest
    title = 'Requests'
    template_name = 'lists/request_list.html'
    default_sort = 'title'

    def get_filters(self):
        """Adds request-specific filter fields"""
        base_filters = super(RequestList, self).get_filters()
        new_filters = [{'field': 'status', 'lookup': 'exact'}]
        return base_filters + new_filters

    def get_context_data(self, **kwargs):
        """Changes filter_form to use RequestFilterForm instead of the default"""
        context = super(RequestList, self).get_context_data(**kwargs)
        filter_data = self.get_filter_data()
        context['filter_form'] = RequestFilterForm(initial=filter_data['filter_initials'])
        return context

    def get_queryset(self):
        """Limits requests to those visible by current user"""
        objects = super(RequestList, self).get_queryset()
        objects = objects.select_related('jurisdiction')
        objects = objects.only(
                'title', 'slug', 'status', 'date_submitted', 'date_due',
                'date_updated', 'date_processing', 'jurisdiction__slug')
        return objects.get_viewable(self.request.user)


@class_view_decorator(login_required)
class MyRequestList(RequestList):
    """View requests owned by current user"""
    template_name = 'lists/request_my_list.html'

    def post(self, request):
        """Handle updating read status"""
        try:
            post = request.POST
            foia_pks = post.getlist('foia')
            if post.get('submit') == 'Mark as Read':
                FOIARequest.objects.filter(pk__in=foia_pks).update(updated=False)
            elif post.get('submit') == 'Mark as Unread':
                FOIARequest.objects.filter(pk__in=foia_pks).update(updated=True)
            elif post.get('submit') == 'Mark All as Read':
                FOIARequest.objects.filter(user=self.request.user, updated=True)\
                                   .update(updated=False)
        except FOIARequest.DoesNotExist:
            pass
        return redirect('foia-mylist')

    def get_filters(self):
        """Removes the 'users' filter, because its _my_ requests"""
        filters = super(MyRequestList, self).get_filters()
        for filter_dict in filters:
            if 'user' in filter_dict.values():
                filters.pop(filters.index(filter_dict))
        return filters

    def get_queryset(self):
        """Gets multirequests as well, limits to just those by the current user"""
        single_req = (FOIARequest.objects
                .filter(user=self.request.user)
                .select_related('jurisdiction')
                .prefetch_related('communications')
                )
        multi_req = FOIAMultiRequest.objects.filter(user=self.request.user)
        single_req = self.sort_list(self.filter_list(single_req))
        return list(single_req) + list(multi_req)


@class_view_decorator(login_required)
class FollowingRequestList(RequestList):
    """List of all FOIA requests the user is following"""
    def get_queryset(self):
        """Limits FOIAs to those followed by the current user"""
        objects = following(self.request.user, FOIARequest)
        # actstream returns a list of objects, so we have to turn it into a queryset
        pk_list = [_object.pk for _object in objects if _object]
        objects = FOIARequest.objects.filter(pk__in=pk_list)
        objects = objects.select_related('jurisdiction')
        # now we filter and sort the list like in the parent class
        objects = self.filter_list(objects)
        objects = self.sort_list(objects)
        # finally, we can only show requests visible to that user
        return objects.get_viewable(self.request.user)


class ProcessingRequestList(RequestList):
    """List all of the currently processing FOIA requests."""
    template_name = 'lists/request_processing_list.html'
    default_sort = 'date_processing'

    def dispatch(self, *args, **kwargs):
        """Only staff can see the list of processing requests."""
        if not self.request.user.is_staff:
            raise Http404()
        return super(ProcessingRequestList, self).dispatch(*args, **kwargs)

    def filter_list(self, objects):
        """Gets all processing requests"""
        objects = super(ProcessingRequestList, self).filter_list(objects)
        return objects.filter(status='submitted')

    def get_filters(self):
        """Removes the 'status' filter, because its only processing requests"""
        filters = super(ProcessingRequestList, self).get_filters()
        for filter_dict in filters:
            if 'status' in filter_dict.values():
                filters.pop(filters.index(filter_dict))
        return filters

    def get_queryset(self):
        """Apply select and prefetch related"""
        objects = super(ProcessingRequestList, self).get_queryset()
        return (objects
                .prefetch_related('communications'))


# pylint: disable=no-self-use
class Detail(DetailView):
    """Details of a single FOIA request as well
    as handling post actions for the request"""

    model = FOIARequest
    context_object_name = 'foia'

    def __init__(self, *args, **kwargs):
        self._obj = None
        super(Detail, self).__init__(*args, **kwargs)

    def dispatch(self, request, *args, **kwargs):
        """If request is a draft, then redirect to drafting interface"""
        if request.POST:
            return self.post(request)
        foia = self.get_object()
        if foia.status == 'started':
            return redirect(
                'foia-draft',
                jurisdiction=foia.jurisdiction.slug,
                jidx=foia.jurisdiction.id,
                slug=foia.slug,
                idx=foia.id
            )
        else:
            return super(Detail, self).dispatch(request, *args, **kwargs)

    def get_object(self, queryset=None):
        """Get the FOIA Request"""
        # pylint: disable=unused-argument
        # pylint: disable=unsubscriptable-object
        # this is called twice in dispatch, so cache to not actually run twice
        if self._obj:
            return self._obj

        foia = get_foia(
            self.kwargs['jurisdiction'],
            self.kwargs['jidx'],
            self.kwargs['slug'],
            self.kwargs['idx'],
            select_related=(
                'agency',
                'agency__jurisdiction',
                'crowdfund',
                'jurisdiction',
                'jurisdiction__parent',
                'jurisdiction__parent__parent',
                'user',
                'user__profile',
                ),
            prefetch_related=(
                'communications',
                'communications__files',
                Prefetch('communications__rawemail', RawEmail.objects.defer('raw_email')),
                ),
        )
        user = self.request.user
        valid_access_key = self.request.GET.get('key') == foia.access_key
        has_perm = self.request.user.has_perm('foia.view_foiarequest', foia)
        if not has_perm and not valid_access_key:
            raise Http404()
        self._obj = foia
        return foia

    def get_context_data(self, **kwargs):
        """Add extra context data"""
        context = super(Detail, self).get_context_data(**kwargs)
        foia = context['foia']
        user = self.request.user
        user_can_edit = self.request.user.has_perm('foia.change_foiarequest', foia)
        user_can_embargo = self.request.user.has_perm('foia.embargo_foiarequest', foia)
        is_past_due = foia.date_due < datetime.now().date() if foia.date_due else False
        include_draft = user.is_staff or foia.status == 'started'
        context['all_tags'] = Tag.objects.all()
        context['past_due'] = is_past_due
        context['user_can_edit'] = user_can_edit
        context['user_can_pay'] = user_can_edit and foia.is_payable()
        context['embargo'] = {
            'show': user_can_embargo or foia.embargo,
            'edit': user_can_embargo,
            'add': user_can_embargo,
            'remove': user_can_edit and foia.embargo,
        }
        context['embargo_form'] = FOIAEmbargoForm(initial={
            'permanent_embargo': foia.permanent_embargo,
            'date_embargo': foia.date_embargo
        })
        context['note_form'] = FOIANoteForm()
        context['access_form'] = FOIAAccessForm()
        context['question_form'] = QuestionForm(user=user, initial={'foia': foia})
        context['crowdfund_form'] = CrowdfundForm(initial={
            'name': u'Crowdfund Request: %s' % unicode(foia),
            'description': 'Help cover the request fees needed to free these docs!',
            'payment_required': foia.get_stripe_amount(),
            'date_due': datetime.now() + timedelta(30),
            'foia': foia
        })
        context['embargo_needs_date'] = foia.status in END_STATUS
        context['user_actions'] = foia.user_actions(user)
        context['contextual_request_actions'] = \
                foia.contextual_request_actions(user, user_can_edit)
        context['status_choices'] = STATUS if include_draft else STATUS_NODRAFT
        context['show_estimated_date'] = foia.status not in ['submitted', 'ack', 'done', 'rejected']
        context['change_estimated_date'] = FOIAEstimatedCompletionDateForm(instance=foia)

        all_tasks = Task.objects.filter_by_foia(foia, user)
        open_tasks = [task for task in all_tasks if not task.resolved]
        context['task_count'] = len(all_tasks)
        context['open_task_count'] = len(open_tasks)
        context['open_tasks'] = open_tasks
        context['stripe_pk'] = settings.STRIPE_PUB_KEY
        context['sidebar_admin_url'] = reverse('admin:foia_foiarequest_change', args=(foia.pk,))
<<<<<<< HEAD
        context['is_thankable'] = self.request.user.has_perm(
                'foia.thank_foiarequest', foia)
=======
        context['is_thankable'] = foia.is_thankable()
        context['files'] = foia.files.all()[:50]
>>>>>>> 74a49013
        if foia.sidebar_html:
            messages.info(self.request, foia.sidebar_html)
        return context

    def get(self, request, *args, **kwargs):
        """Mark any unread notifications for this object as read."""
        user = request.user
        if user.is_authenticated():
            foia = self.get_object()
            notifications = Notification.objects.for_user(user).for_object(foia).get_unread()
            for notification in notifications:
                notification.mark_read()
        return super(Detail, self).get(request, *args, **kwargs)

    def post(self, request):
        """Handle form submissions"""
        foia = self.get_object()
        actions = {
            'status': self._status,
            'tags': self._tags,
            'projects': self._projects,
            'follow_up': self._follow_up,
            'thanks': self._thank,
            'question': self._question,
            'add_note': self._add_note,
            'flag': self._flag,
            'appeal': self._appeal,
            'date_estimate': self._update_estimate,
            'status_comm': change_comm_status,
            'move_comm': move_comm,
            'delete_comm': delete_comm,
            'resend_comm': resend_comm,
            'generate_key': self._generate_key,
            'grant_access': self._grant_access,
            'revoke_access': self._revoke_access,
            'demote': self._demote_editor,
            'promote': self._promote_viewer,
            'update_new_agency': self._update_new_agency,
        }
        try:
            return actions[request.POST['action']](request, foia)
        except KeyError: # if submitting form from web page improperly
            return redirect(foia)

    def _tags(self, request, foia):
        """Handle updating tags"""
        # pylint: disable=no-self-use
        if request.user.has_perm('foia.change_foiarequest', foia):
            foia.update_tags(request.POST.get('tags'))
        return redirect(foia)

    def _projects(self, request, foia):
        """Handle updating projects"""
        form = ProjectManagerForm(request.POST)
        has_perm = request.user.has_perm('foia.change_foiarequest', foia)
        if has_perm and form.is_valid():
            projects = form.cleaned_data['projects']
            foia.projects = projects
        return redirect(foia)

    def _status(self, request, foia):
        """Handle updating status"""
        status = request.POST.get('status')
        old_status = foia.get_status_display()
        has_perm = request.user.has_perm('foia.change_foiarequest', foia)
        user_editable = has_perm and status in [s for s, _ in STATUS_NODRAFT]
        staff_editable = request.user.is_staff and status in [s for s, _ in STATUS]
        if foia.status not in ['started', 'submitted'] and (user_editable or staff_editable):
            foia.status = status
            foia.save(comment='status updated')
            StatusChangeTask.objects.create(
                user=request.user,
                old_status=old_status,
                foia=foia,
            )
        return redirect(foia)

    def _question(self, request, foia):
        """Handle asking a question"""
        text = request.POST.get('text')
        has_perm = request.user.has_perm('foia.change_foiarequest', foia)
        if has_perm and text:
            title = 'Question about request: %s' % foia.title
            question = Question.objects.create(
                user=request.user,
                title=title,
                slug=slugify(title),
                foia=foia,
                question=text,
                date=datetime.now()
            )
            messages.success(request, 'Your question has been posted.')
            return redirect(question)
        return redirect(foia)

    def _add_note(self, request, foia):
        """Adds a note to the request"""
        note_form = FOIANoteForm(request.POST)
        has_perm = request.user.has_perm('foia.change_foiarequest', foia)
        if has_perm and note_form.is_valid():
            foia_note = note_form.save(commit=False)
            foia_note.foia = foia
            foia_note.author = request.user
            foia_note.datetime = datetime.now()
            foia_note.save()
            logging.info('%s added %s to %s', foia_note.author, foia_note, foia_note.foia)
            messages.success(request, 'Your note is attached to the request.')
        return redirect(foia)

    def _flag(self, request, foia):
        """Allow a user to notify us of a problem with the request"""
        text = request.POST.get('text')
        has_perm = request.user.has_perm('foia.flag_foiarequest', foia)
        if has_perm and text:
            FlaggedTask.objects.create(
                user=request.user,
                text=text,
                foia=foia)
            messages.success(request, 'Problem succesfully reported')
            new_action(request.user, 'flagged', target=foia)
        return redirect(foia)

    def _follow_up(self, request, foia):
        """Handle submitting follow ups"""
        success_msg = 'Your follow up has been sent.'
        has_perm = request.user.has_perm('foia.followup_foiarequest', foia)
        comm_sent = self._new_comm(request, foia, has_perm, success_msg)
        if comm_sent:
            new_action(request.user, 'followed up on', target=foia)
        return redirect(foia)

    def _thank(self, request, foia):
        """Handle submitting a thank you follow up"""
        success_msg = 'Your thank you has been sent.'
        has_perm = request.user.has_perm('foia.thank_foiarequest', foia)
        comm_sent = self._new_comm(
                request, foia, has_perm, success_msg, thanks=True)
        if comm_sent:
            new_action(request.user, verb='thanked', target=foia.agency)
        return redirect(foia)

    def _appeal(self, request, foia):
<<<<<<< HEAD
        """Handle submitting an appeal"""
        success_msg = 'Appeal successfully sent.'
        has_perm = request.user.has_perm('foia.appeal_foiarequest', foia)
        comm_sent = self._new_comm(
                request, foia, has_perm, success_msg, appeal=True)
        if comm_sent:
            actstream.action.send(
                request.user,
                verb='appealed',
                action_object=foia,
                target=foia.agency
            )
=======
        """Handle submitting an appeal, then create an Appeal from the returned communication."""
        form = AppealForm(request.POST)
        if not foia.editable_by(request.user):
            messages.error(request, 'You do not have permission to submit an appeal.')
            return redirect(foia)
        if not form.is_valid():
            messages.error(request, 'You did not submit an appeal.')
            return redirect(foia)
        if not foia.is_appealable():
            messages.error(request, 'This request cannot be appealed.')
            return redirect(foia)
        communication = foia.appeal(form.cleaned_data['text'])
        base_language = form.cleaned_data['base_language']
        appeal = Appeal.objects.create(communication=communication)
        appeal.base_language.set(base_language)
        new_action(request.user, 'appealed', target=foia)
        messages.success(request, 'Your appeal has been sent.')
>>>>>>> 74a49013
        return redirect(foia)

    def _new_comm(self, request, foia, test, success_msg, appeal=False, thanks=False):
        """Helper function for sending a new comm"""
        # pylint: disable=too-many-arguments
        text = request.POST.get('text')
        comm_sent = False
        if text and test:
            foia.create_out_communication(
                    from_user=foia.user,
                    text=text,
                    thanks=thanks,
                    )
            foia.submit(appeal=appeal, thanks=thanks)
            messages.success(request, success_msg)
            comm_sent = True
        return comm_sent

    def _update_estimate(self, request, foia):
        """Change the estimated completion date"""
        form = FOIAEstimatedCompletionDateForm(request.POST, instance=foia)
        if request.user.has_perm('foia.change_foiarequest', foia):
            if form.is_valid():
                form.save()
                messages.success(request, 'Successfully changed the estimated completion date.')
            else:
                messages.error(request, 'Invalid date provided.')
        else:
            messages.error(request, 'You cannot do that, stop it.')
        return redirect(foia)

    def _update_new_agency(self, request, foia):
        """Update the new agency"""
        form = AgencyForm(request.POST, instance=foia.agency)
        if request.user.has_perm('foia.change_foiarequest', foia):
            if form.is_valid():
                form.save()
                messages.success(request, 'Agency info saved. Thanks for your help!')
            else:
                messages.success(request, 'The data was invalid! Try again.')
        else:
            messages.error(request, 'You cannot do that, stop it.')
        return redirect(foia)

    def _generate_key(self, request, foia):
        """Generate and return an access key, with support for AJAX."""
        if not request.user.has_perm('foia.change_foiarequest', foia):
            if request.is_ajax():
                return PermissionDenied
            else:
                return redirect(foia)
        else:
            key = foia.generate_access_key()
            if request.is_ajax():
                return HttpResponse(json.dumps({'key': key}), 'application/json')
            else:
                messages.success(request, 'New private link created.')
                return redirect(foia)

    def _grant_access(self, request, foia):
        """Grant editor access to the specified users."""
        form = FOIAAccessForm(request.POST)
        has_perm = request.user.has_perm('foia.change_foiarequest', foia)
        if not has_perm or not form.is_valid():
            return redirect(foia)
        access = form.cleaned_data['access']
        users = form.cleaned_data['users']
        if access == 'edit' and users:
            for user in users:
                foia.add_editor(user)
        if access == 'view' and users:
            for user in users:
                foia.add_viewer(user)
        if len(users) > 1:
            success_msg = '%d people can now %s this request.' % (len(users), access)
        else:
            success_msg = '%s can now %s this request.' % (users[0].first_name, access)
        messages.success(request, success_msg)
        return redirect(foia)

    def _revoke_access(self, request, foia):
        """Revoke access from a user."""
        user_pk = request.POST.get('user')
        user = User.objects.get(pk=user_pk)
        has_perm = request.user.has_perm('foia.change_foiarequest', foia)
        if has_perm and user:
            if foia.has_editor(user):
                foia.remove_editor(user)
            elif foia.has_viewer(user):
                foia.remove_viewer(user)
            messages.success(request, '%s no longer has access to this request.' % user.first_name)
        return redirect(foia)

    def _demote_editor(self, request, foia):
        """Demote user from editor access to viewer access"""
        user_pk = request.POST.get('user')
        user = User.objects.get(pk=user_pk)
        has_perm = request.user.has_perm('foia.change_foiarequest', foia)
        if has_perm and user:
            foia.demote_editor(user)
            messages.success(request, '%s can now only view this request.' % user.first_name)
        return redirect(foia)

    def _promote_viewer(self, request, foia):
        """Promote user from viewer access to editor access"""
        user_pk = request.POST.get('user')
        user = User.objects.get(pk=user_pk)
        has_perm = request.user.has_perm('foia.change_foiarequest', foia)
        if has_perm and user:
            foia.promote_viewer(user)
            messages.success(request, '%s can now edit this request.' % user.first_name)
        return redirect(foia)


def redirect_old(request, jurisdiction, slug, idx, action):
    """Redirect old urls to new urls"""
    # pylint: disable=unused-variable
    # pylint: disable=unused-argument

    # some jurisdiction slugs changed, just ignore the jurisdiction slug passed in
    foia = get_object_or_404(FOIARequest, pk=idx)
    jurisdiction = foia.jurisdiction.slug
    jidx = foia.jurisdiction.pk

    if action == 'view':
        return redirect('/foi/%(jurisdiction)s-%(jidx)s/%(slug)s-%(idx)s/' % locals())

    if action == 'admin-fix':
        action = 'admin_fix'

    return redirect('/foi/%(jurisdiction)s-%(jidx)s/%(slug)s-%(idx)s/%(action)s/' % locals())


def acronyms(request):
    """A page with all the acronyms explained"""
    status_dict = dict(STATUS)
    codes = [(acro, name, status_dict.get(status, ''), desc)
             for acro, (name, status, desc) in CODES.iteritems()]
    codes.sort()
    return render_to_response(
        'staff/acronyms.html',
        {'codes': codes},
        context_instance=RequestContext(request)
    )<|MERGE_RESOLUTION|>--- conflicted
+++ resolved
@@ -237,7 +237,6 @@
                 Prefetch('communications__rawemail', RawEmail.objects.defer('raw_email')),
                 ),
         )
-        user = self.request.user
         valid_access_key = self.request.GET.get('key') == foia.access_key
         has_perm = self.request.user.has_perm('foia.view_foiarequest', foia)
         if not has_perm and not valid_access_key:
@@ -250,8 +249,8 @@
         context = super(Detail, self).get_context_data(**kwargs)
         foia = context['foia']
         user = self.request.user
-        user_can_edit = self.request.user.has_perm('foia.change_foiarequest', foia)
-        user_can_embargo = self.request.user.has_perm('foia.embargo_foiarequest', foia)
+        user_can_edit = user.has_perm('foia.change_foiarequest', foia)
+        user_can_embargo = user.has_perm('foia.embargo_foiarequest', foia)
         is_past_due = foia.date_due < datetime.now().date() if foia.date_due else False
         include_draft = user.is_staff or foia.status == 'started'
         context['all_tags'] = Tag.objects.all()
@@ -293,13 +292,9 @@
         context['open_tasks'] = open_tasks
         context['stripe_pk'] = settings.STRIPE_PUB_KEY
         context['sidebar_admin_url'] = reverse('admin:foia_foiarequest_change', args=(foia.pk,))
-<<<<<<< HEAD
         context['is_thankable'] = self.request.user.has_perm(
                 'foia.thank_foiarequest', foia)
-=======
-        context['is_thankable'] = foia.is_thankable()
         context['files'] = foia.files.all()[:50]
->>>>>>> 74a49013
         if foia.sidebar_html:
             messages.info(self.request, foia.sidebar_html)
         return context
@@ -442,30 +437,14 @@
         return redirect(foia)
 
     def _appeal(self, request, foia):
-<<<<<<< HEAD
-        """Handle submitting an appeal"""
-        success_msg = 'Appeal successfully sent.'
-        has_perm = request.user.has_perm('foia.appeal_foiarequest', foia)
-        comm_sent = self._new_comm(
-                request, foia, has_perm, success_msg, appeal=True)
-        if comm_sent:
-            actstream.action.send(
-                request.user,
-                verb='appealed',
-                action_object=foia,
-                target=foia.agency
-            )
-=======
         """Handle submitting an appeal, then create an Appeal from the returned communication."""
         form = AppealForm(request.POST)
-        if not foia.editable_by(request.user):
+        has_perm = request.user.has_perm('foia.appeal_foiarequest', foia)
+        if not has_perm:
             messages.error(request, 'You do not have permission to submit an appeal.')
             return redirect(foia)
         if not form.is_valid():
             messages.error(request, 'You did not submit an appeal.')
-            return redirect(foia)
-        if not foia.is_appealable():
-            messages.error(request, 'This request cannot be appealed.')
             return redirect(foia)
         communication = foia.appeal(form.cleaned_data['text'])
         base_language = form.cleaned_data['base_language']
@@ -473,7 +452,6 @@
         appeal.base_language.set(base_language)
         new_action(request.user, 'appealed', target=foia)
         messages.success(request, 'Your appeal has been sent.')
->>>>>>> 74a49013
         return redirect(foia)
 
     def _new_comm(self, request, foia, test, success_msg, appeal=False, thanks=False):
