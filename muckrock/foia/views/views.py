--- conflicted
+++ resolved
@@ -382,7 +382,6 @@
         context['is_thankable'] = self.request.user.has_perm(
                 'foia.thank_foiarequest', foia)
         context['files'] = foia.files.all()[:50]
-<<<<<<< HEAD
         if self.request.user.is_authenticated():
             context['foia_cache_timeout'] = 0
         else:
@@ -391,11 +390,9 @@
         context['MAX_ATTACHMENT_SIZE'] = settings.MAX_ATTACHMENT_SIZE
         context['AWS_STORAGE_BUCKET_NAME'] = settings.AWS_STORAGE_BUCKET_NAME
         context['AWS_ACCESS_KEY_ID'] = settings.AWS_ACCESS_KEY_ID
-=======
         context['agency_status_choices'] = AGENCY_STATUS
         context['agency_reply_form'] = self.agency_reply_form
         context['agency_reply_formset'] = self.agency_reply_formset
->>>>>>> adc3fdd2
         if foia.sidebar_html:
             messages.info(self.request, foia.sidebar_html)
         return context
