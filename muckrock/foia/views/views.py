--- conflicted
+++ resolved
@@ -19,11 +19,11 @@
 import stripe
 
 from muckrock.foia.codes import CODES
-<<<<<<< HEAD
-from muckrock.foia.forms import RequestFilterForm, FOIAEmbargoForm, FOIAEstimatedCompletionDateForm
-=======
-from muckrock.foia.forms import RequestFilterForm, FOIAAccessForm
->>>>>>> ad7777c1
+from muckrock.foia.forms import \
+    RequestFilterForm, \
+    FOIAEmbargoForm, \
+    FOIAEstimatedCompletionDateForm, \
+    FOIAAccessForm
 from muckrock.foia.models import \
     FOIARequest, \
     FOIAMultiRequest, \
@@ -145,14 +145,10 @@
             self.kwargs['slug'],
             self.kwargs['idx']
         )
-<<<<<<< HEAD
         user = self.request.user
-        if not foia.is_viewable(user):
-=======
-        if not foia.viewable_by(self.request.user):
->>>>>>> ad7777c1
+        if not foia.viewable_by(user):
             raise Http404()
-        if foia.user == user:
+        if foia.created_by(user):
             if foia.updated:
                 foia.updated = False
                 foia.save()
@@ -284,7 +280,6 @@
             messages.success(request, 'Appeal successfully sent.')
         return redirect(foia)
 
-<<<<<<< HEAD
     def _update_estimate(self, request, foia):
         """Change the estimated completion date"""
         form = FOIAEstimatedCompletionDateForm(request.POST, instance=foia)
@@ -296,7 +291,7 @@
                 messages.error(request, 'Invalid date provided.')
         else:
             messages.error(request, 'You cannot do that, stop it.')
-=======
+
     def _generate_key(self, request, foia):
         """Generate and return an access key, with support for AJAX."""
         if not foia.editable_by(request.user):
@@ -351,7 +346,6 @@
         user = User.objects.get(pk=user_pk)
         if foia.editable_by(request.user) and user:
             foia.promote_viewer(user)
->>>>>>> ad7777c1
         return redirect(foia)
 
 def redirect_old(request, jurisdiction, slug, idx, action):
