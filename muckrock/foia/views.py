--- conflicted
+++ resolved
@@ -211,8 +211,7 @@
 def admin_fix(request, jurisdiction, jidx, slug, idx):
     """Send an email from the requests auto email address"""
 
-<<<<<<< HEAD
-    jmodel = get_object_or_404(Jurisdiction, slug=jurisdiction)
+    jmodel = get_object_or_404(Jurisdiction, slug=jurisdiction, pk=jidx)
     foia = get_object_or_404(FOIARequest, jurisdiction=jmodel, slug=slug, pk=idx)
 
     if request.method == 'POST':
@@ -229,21 +228,6 @@
                'formset': formset, 'action': 'Submit'}
     return render_to_response('foia/foiarequest_action.html', context,
                               context_instance=RequestContext(request))
-
-=======
-    action = Action(
-        form_actions = lambda req, foia, form: _save_foia_comm(req, foia, form, 'Admin Fix'),
-        msg = 'admin fix',
-        tests = [],
-        form_class = lambda r, f: FOIAAdminFixForm,
-        return_url = lambda r, f: f.get_absolute_url(),
-        heading = 'Email from Request Address',
-        value = 'Submit',
-        must_own = False,
-        template = 'foia/foiarequest_action.html',
-        extra_context = lambda f: {})
-    return _foia_action(request, jurisdiction, jidx, slug, idx, action)
->>>>>>> 56628403
 
 @login_required
 def fix(request, jurisdiction, jidx, slug, idx):
@@ -609,20 +593,7 @@
 
     return render_to_response('foia/foiarequest_detail.html',
                               context,
-<<<<<<< HEAD
                               context_instance=RequestContext(request))
-=======
-                              context_instance=RequestContext(request))
-
-def doc_cloud_detail(request, doc_id):
-    """Details of a DocumentCloud document"""
-
-    doc = get_object_or_404(FOIADocument, doc_id=doc_id)
-
-    if not doc.is_viewable(request.user) or not doc.doc_id:
-        raise Http404()
-
-    return redirect(doc, permanant=True)
 
 def redirect_old(request, jurisdiction, slug, idx, action):
     """Redirect old urls to new urls"""
@@ -640,5 +611,4 @@
     if action == 'admin-fix':
         action = 'admin_fix'
     
-    return redirect('/foi/%(jurisdiction)s-%(jidx)s/%(slug)s-%(idx)s/%(action)s/' % locals())
->>>>>>> 56628403
+    return redirect('/foi/%(jurisdiction)s-%(jidx)s/%(slug)s-%(idx)s/%(action)s/' % locals())