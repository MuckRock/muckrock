"""
Tests using nose for the FOIA application
"""

from django.contrib import messages
from django.contrib.auth.models import User, AnonymousUser
from django.core.urlresolvers import reverse, resolve
from django.core import mail
from django.test import TestCase, Client, RequestFactory
from django.utils.text import slugify

import datetime
<<<<<<< HEAD
=======
import factory
import nose.tools
import re
>>>>>>> ad7777c1
from datetime import date as real_date
import logging
from operator import attrgetter
import re

from muckrock.crowdfund.models import CrowdfundRequest
from muckrock.crowdfund.forms import CrowdfundRequestForm
<<<<<<< HEAD
from muckrock.foia import tasks
from muckrock.foia.models import FOIARequest, FOIACommunication, END_STATUS
from muckrock.foia.forms import FOIAEmbargoForm
=======
from muckrock.foia.models import FOIARequest, FOIACommunication
from muckrock.foia.views import Detail
>>>>>>> ad7777c1
from muckrock.agency.models import Agency
from muckrock.jurisdiction.models import Jurisdiction
from muckrock.task.models import SnailMailTask
from muckrock.tests import get_allowed, post_allowed, post_allowed_bad, get_post_unallowed, get_404

# MockDate breaks pylint-django
# pylint: skip-file

# allow methods that could be functions and too many public methods in tests
# pylint: disable=no-self-use
# pylint: disable=too-many-public-methods

class TestFOIARequestUnit(TestCase):
    """Unit tests for FOIARequests"""
    fixtures = ['holidays.json', 'jurisdictions.json', 'agency_types.json', 'test_users.json',
                'test_agencies.json', 'test_profiles.json', 'test_foiarequests.json',
                'test_foiacommunications.json']

    def setUp(self):
        """Set up tests"""
        # pylint: disable=C0103

        mail.outbox = []

        self.foia = FOIARequest.objects.get(pk=1)

    # models
    def test_foia_model_unicode(self):
        """Test FOIA Request model's __unicode__ method"""
        nose.tools.eq_(unicode(self.foia), 'Test 1')

    def test_foia_model_url(self):
        """Test FOIA Request model's get_absolute_url method"""

        nose.tools.eq_(self.foia.get_absolute_url(),
            reverse('foia-detail', kwargs={'idx': self.foia.pk, 'slug': 'test-1',
                                           'jurisdiction': 'massachusetts',
                                           'jidx': self.foia.jurisdiction.pk}))

    def test_foia_model_editable(self):
        """Test FOIA Request model's is_editable method"""

        foias = FOIARequest.objects.all().order_by('id')[:5]
        for foia in foias[:5]:
            if foia.status in ['started']:
                nose.tools.assert_true(foia.is_editable())
            else:
                nose.tools.assert_false(foia.is_editable())

    def test_foia_email(self):
        """Test FOIA sending an email to the user when a FOIA request is updated"""

        nose.tools.eq_(len(mail.outbox), 0)

        self.foia.status = 'submitted'
        self.foia.save()
        self.foia.submit()
        nose.tools.eq_(len(mail.outbox), 0)

        self.foia.status = 'processed'
        self.foia.save()
        self.foia.update()
        nose.tools.eq_(len(mail.outbox), 1)
        nose.tools.eq_(mail.outbox[0].to, [self.foia.user.email])

        # already updated, no additional email
        self.foia.status = 'fix'
        self.foia.save()
        self.foia.update()
        nose.tools.eq_(len(mail.outbox), 2)

        # if the user views it and clears the updated flag, we do get another email
        self.foia.updated = False
        self.foia.save()
        self.foia.status = 'rejected'
        self.foia.save()
        self.foia.update()
        nose.tools.eq_(len(mail.outbox), 3)

        foia = FOIARequest.objects.get(pk=6)
        foia.status = 'submitted'
        foia.save()
        foia.submit()
        nose.tools.eq_(mail.outbox[-1].from_email, '%s@requests.muckrock.com' % foia.get_mail_id())
        nose.tools.eq_(mail.outbox[-1].to, ['test@agency1.gov'])
        nose.tools.eq_(mail.outbox[-1].bcc,
                       ['other_a@agency1.gov', 'other_b@agency1.gov', 'diagnostics@muckrock.com'])
        nose.tools.eq_(mail.outbox[-1].subject,
                       'Mass Law Request: %s' % foia.title)
        nose.tools.eq_(foia.status, 'ack')
        nose.tools.eq_(foia.date_submitted, datetime.date.today())
        nose.tools.ok_(foia.date_due > datetime.date.today())

    def test_foia_viewable(self):
        """Test all the viewable and embargo functions"""

        user1 = User.objects.get(pk=1)
        user2 = User.objects.get(pk=2)

        foias = list(FOIARequest.objects.filter(id__in=[1, 5, 11, 12, 13, 14]).order_by('id'))
        # 0 = draft
        # 1 = completed, no embargo
        # 2 = completed, embargoed, no expiration
        # 3 = completed, embargoed, no expiration
        # 4 = completed, embargoed, no expiration
        foias[1].date_embargo = datetime.date.today() + datetime.timedelta(10)
        foias[2].date_embargo = datetime.date.today()
        foias[3].date_embargo = datetime.date.today() - datetime.timedelta(1)
        foias[3].embargo = False
        foias[4].date_embargo = datetime.date.today() - datetime.timedelta(10)
        foias[4].embargo = False

        # check manager get_viewable against models viewable_by
        viewable_foias = FOIARequest.objects.get_viewable(user1)
        for foia in FOIARequest.objects.all():
            if foia in viewable_foias:
                nose.tools.assert_true(foia.viewable_by(user1))
            else:
                nose.tools.assert_false(foia.viewable_by(user1))

        viewable_foias = FOIARequest.objects.get_viewable(user2)
        for foia in FOIARequest.objects.all():
            if foia in viewable_foias:
                nose.tools.assert_true(foia.viewable_by(user2))
            else:
                nose.tools.assert_false(foia.viewable_by(user2))

        viewable_foias = FOIARequest.objects.get_public()
        for foia in FOIARequest.objects.all():
            if foia in viewable_foias:
                nose.tools.assert_true(foia.viewable_by(AnonymousUser()))
            else:
                nose.tools.assert_false(foia.viewable_by(AnonymousUser()))

        nose.tools.assert_true(foias[0].viewable_by(user1))
        nose.tools.assert_true(foias[1].viewable_by(user1))
        nose.tools.assert_true(foias[2].viewable_by(user1))
        nose.tools.assert_true(foias[3].viewable_by(user1))
        nose.tools.assert_true(foias[4].viewable_by(user1))

        nose.tools.assert_false(foias[0].viewable_by(user2))
        nose.tools.assert_true (foias[1].viewable_by(user2))
        nose.tools.assert_false(foias[2].viewable_by(user2))
        nose.tools.assert_true (foias[3].viewable_by(user2))
        nose.tools.assert_true (foias[4].viewable_by(user2))

        nose.tools.assert_false(foias[0].viewable_by(AnonymousUser()))
        nose.tools.assert_true (foias[1].viewable_by(AnonymousUser()))
        nose.tools.assert_false(foias[2].viewable_by(AnonymousUser()))
        nose.tools.assert_true (foias[3].viewable_by(AnonymousUser()))
        nose.tools.assert_true (foias[4].viewable_by(AnonymousUser()))

    def test_foia_set_mail_id(self):
        """Test the set_mail_id function"""
        foia = FOIARequest.objects.get(pk=17)
        foia.set_mail_id()
        mail_id = foia.mail_id
        nose.tools.ok_(re.match(r'\d{1,4}-\d{8}', mail_id))

        foia.set_mail_id()
        nose.tools.eq_(mail_id, foia.mail_id)

    def test_foia_followup(self):
        """Make sure the follow up date is set correctly"""
        # pylint: disable=protected-access
        foia = FOIARequest.objects.get(pk=15)
        foia.followup()
        nose.tools.assert_in('I can expect', mail.outbox[-1].body)
        nose.tools.eq_(foia.date_followup,
                       datetime.date.today() + datetime.timedelta(foia._followup_days()))

        nose.tools.eq_(foia._followup_days(), 15)

        foia.date_estimate = datetime.date(2100, 1, 1)
        foia.followup()
        nose.tools.assert_in('I am still', mail.outbox[-1].body)
        nose.tools.eq_(foia._followup_days(), 183)

        foia.date_estimate = datetime.date(2000, 1, 1)
        foia.followup()
        nose.tools.assert_in('check on the status', mail.outbox[-1].body)
        nose.tools.eq_(foia._followup_days(), 15)

    def test_foia_followup_estimated(self):
        """If request has an estimated date, returns correct number of days"""
        # pylint: disable=protected-access
        foia = FOIARequest.objects.get(pk=15)
        foia.date_estimate = datetime.date.today() + datetime.timedelta(2)
        nose.tools.eq_(foia._followup_days(), 183)

     # manager
    def test_manager_get_submitted(self):
        """Test the FOIA Manager's get_submitted method"""

        submitted_foias = FOIARequest.objects.get_submitted()
        for foia in FOIARequest.objects.all():
            if foia in submitted_foias:
                nose.tools.ok_(foia.status != 'started')
            else:
                nose.tools.ok_(foia.status == 'started')

    def test_manager_get_done(self):
        """Test the FOIA Manager's get_done method"""

        done_foias = FOIARequest.objects.get_done()
        for foia in FOIARequest.objects.all():
            if foia in done_foias:
                nose.tools.ok_(foia.status == 'done')
            else:
                nose.tools.ok_(
                        foia.status in ['started', 'submitted', 'processed',
                                        'fix', 'rejected', 'payment'])


class TestFOIAFunctional(TestCase):
    """Functional tests for FOIA"""
    fixtures = ['holidays.json', 'jurisdictions.json', 'agency_types.json', 'test_users.json',
                'test_profiles.json', 'test_foiarequests.json', 'test_foiacommunications.json',
                'test_agencies.json']

    # views
    def test_foia_list(self):
        """Test the foia-list view"""

        response = get_allowed(self.client, reverse('foia-list'),
                ['lists/request_list.html', 'lists/base_list.html'])
        nose.tools.eq_(set(response.context['object_list']),
            set(FOIARequest.objects.get_viewable(AnonymousUser()).order_by('-date_submitted')[:12]))

    def test_foia_list_user(self):
        """Test the foia-list-user view"""

        for user_pk in [1, 2]:
            response = get_allowed(self.client,
                                   reverse('foia-list-user', kwargs={'user_pk': user_pk}),
                                   ['lists/request_list.html', 'lists/base_list.html'])
            user = User.objects.get(pk=user_pk)
            nose.tools.eq_(set(response.context['object_list']),
                           set(FOIARequest.objects.get_viewable(AnonymousUser()).filter(user=user)))
            nose.tools.ok_(all(foia.user == user for foia in response.context['object_list']))

    def test_foia_sorted_list(self):
        """Test sorting on foia-list view"""

        for field in ['title', 'date_submitted', 'status']:
            for order in ['asc', 'desc']:
                response = get_allowed(self.client, reverse('foia-list') +
                                       '?sort=%s&order=%s' % (field, order),
                                       ['lists/request_list.html', 'lists/base_list.html'])
                nose.tools.eq_([f.title for f in response.context['object_list']],
                               [f.title for f in sorted(response.context['object_list'],
                                                        key=attrgetter(field),
                                                        reverse=order=='desc')])

    def test_foia_detail(self):
        """Test the foia-detail view"""

        foia = FOIARequest.objects.get(pk=2)
        get_allowed(self.client,
                    reverse('foia-detail', kwargs={'idx': foia.pk, 'slug': foia.slug,
                                                   'jurisdiction': foia.jurisdiction.slug,
                                                   'jidx': foia.jurisdiction.pk}),
                    ['foia/detail.html', 'base.html'],
                    context = {'foia': foia})

    def test_feeds(self):
        """Test the RSS feed views"""

        get_allowed(self.client, reverse('foia-submitted-feed'))
        get_allowed(self.client, reverse('foia-done-feed'))

    def test_404_views(self):
        """Test views that should give a 404 error"""

        get_404(self.client, reverse('foia-detail', kwargs={'idx': 1, 'slug': 'test-c',
                                                       'jurisdiction': 'massachusetts',
                                                       'jidx': 1}))
        get_404(self.client, reverse('foia-detail', kwargs={'idx': 2, 'slug': 'test-c',
                                                       'jurisdiction': 'massachusetts',
                                                       'jidx': 1}))

    def test_unallowed_views(self):
        """Test private views while not logged in"""

        foia = FOIARequest.objects.get(pk=2)
        get_post_unallowed(self.client, reverse('foia-draft',
                                           kwargs={'jurisdiction': foia.jurisdiction.slug,
                                                   'jidx': foia.jurisdiction.pk,
                                                   'idx': foia.pk, 'slug': foia.slug}))

    def test_auth_views(self):
        """Test private views while logged in"""

        foia = FOIARequest.objects.get(pk=1)
        self.client.login(username='adam', password='abc')

        # get authenticated pages
        get_allowed(self.client, reverse('foia-create'),
                    ['forms/foia/create.html'])

        get_allowed(self.client, reverse('foia-draft',
                                    kwargs={'jurisdiction': foia.jurisdiction.slug,
                                            'jidx': foia.jurisdiction.pk,
                                            'idx': foia.pk, 'slug': foia.slug}),
                    ['forms/foia/draft.html', 'forms/base_form.html'])

        get_404(self.client, reverse('foia-draft',
                                kwargs={'jurisdiction': foia.jurisdiction.slug,
                                        'jidx': foia.jurisdiction.pk,
                                        'idx': foia.pk, 'slug': 'bad_slug'}))


    def test_foia_submit_views(self):
        """Test submitting a FOIA request"""

        foia = FOIARequest.objects.get(pk=1)
        agency = Agency.objects.get(pk=3)
        self.client.login(username='adam', password='abc')

        # test for submitting a foia request for enough credits
        # tests for the wizard

        foia_data = {'title': 'test a', 'request': 'updated request', 'submit': 'Submit',
                     'agency': agency.pk, 'combo-name': agency.name}

        kwargs = {'jurisdiction': foia.jurisdiction.slug,
                  'jidx': foia.jurisdiction.pk,
                  'idx': foia.pk, 'slug': foia.slug}
        draft = reverse('foia-draft', kwargs=kwargs)
        kwargs = {'jurisdiction': foia.jurisdiction.slug,
                  'jidx': foia.jurisdiction.pk,
                  'idx': foia.pk, 'slug': 'test-a'}
        detail = reverse('foia-detail', kwargs=kwargs)
        post_allowed(self.client, draft, foia_data, detail)

        foia = FOIARequest.objects.get(title='test a')
        nose.tools.ok_(foia.first_request().startswith('updated request'))
        nose.tools.eq_(foia.status, 'submitted')

    def test_foia_save_views(self):
        """Test saving a FOIA request"""

        foia = FOIARequest.objects.get(pk=6)
        self.client.login(username='bob', password='abc')

        foia_data = {'title': 'Test 6', 'request': 'saved request', 'submit': 'Save'}

        kwargs = {'jurisdiction': foia.jurisdiction.slug,
                  'jidx': foia.jurisdiction.pk,
                  'idx': foia.pk, 'slug': foia.slug}
        draft = reverse('foia-draft', kwargs=kwargs)
        detail = reverse('foia-detail', kwargs=kwargs)
        chain = [('http://testserver' + url, 302) for url in (detail, draft)]
        response = self.client.post(draft, foia_data, follow=True)
        nose.tools.eq_(response.status_code, 200)
        nose.tools.eq_(response.redirect_chain, chain)

        foia = FOIARequest.objects.get(title='Test 6')
        nose.tools.ok_(foia.first_request().startswith('saved request'))
        nose.tools.eq_(foia.status, 'started')

    def test_action_views(self):
        """Test action views"""

        foia = FOIARequest.objects.get(pk=1)
        self.client.login(username='adam', password='abc')

        foia = FOIARequest.objects.get(pk=18)
        get_allowed(self.client, reverse('foia-pay',
                                    kwargs={'jurisdiction': foia.jurisdiction.slug,
                                            'jidx': foia.jurisdiction.pk,
                                            'idx': foia.pk, 'slug': foia.slug}),
                    ['foia/detail.html', 'base.html'])


class TestFOIAIntegration(TestCase):
    """Integration tests for FOIA"""

    fixtures = ['holidays.json', 'jurisdictions.json', 'agency_types.json', 'test_users.json',
                'test_agencies.json', 'test_profiles.json', 'test_foiarequests.json',
                'test_foiacommunications.json']

    def setUp(self):
        """Set up tests"""
        # pylint: disable=C0103
        # pylint: disable=bad-super-call
        # pylint: disable=C0111

        mail.outbox = []

        import muckrock.foia.models.request

        # Replace real date and time with mock ones so we can control today's/now's value
        # Unfortunately need to monkey patch this a lot of places, and it gets rather ugly
        #http://tech.yunojuno.com/mocking-dates-with-django
        class MockDate(datetime.date):
            def __add__(self, other):
                d = super(MockDate, self).__add__(other)
                return MockDate(d.year, d.month, d.day)
            class MockDateType(type):
                "Used to ensure the FakeDate returns True to function calls."
                def __instancecheck__(self, instance):
                    return isinstance(instance, real_date)
            # this forces the FakeDate to return True to the isinstance date check
            __metaclass__ = MockDateType
        class MockDateTime(datetime.datetime):
            def date(self):
                return MockDate(self.year, self.month, self.day)

        self.orig_date = datetime.date
        self.orig_datetime = datetime.datetime
        datetime.date = MockDate
        datetime.datetime = MockDateTime
        muckrock.foia.models.request.date = datetime.date
        muckrock.foia.models.request.datetime = datetime.datetime
        def save(self, *args, **kwargs):
            if self.date_followup:
                self.date_followup = MockDateTime(self.date_followup.year,
                                                  self.date_followup.month,
                                                  self.date_followup.day)
            if self.date_done:
                self.date_done = MockDateTime(self.date_done.year,
                                              self.date_done.month,
                                              self.date_done.day)
            super(FOIARequest, self).save(*args, **kwargs)
        self.FOIARequest_save = muckrock.foia.models.FOIARequest.save
        muckrock.foia.models.FOIARequest.save = save
        self.set_today(datetime.date(2010, 1, 1))

    def tearDown(self):
        """Tear down tests"""
        # pylint: disable=C0103

        import muckrock.foia.models

        # restore the original date and datetime for other tests
        datetime.date = self.orig_date
        datetime.datetime = self.orig_datetime
        muckrock.foia.models.request.date = datetime.date
        muckrock.foia.models.request.datetime = datetime.datetime
        muckrock.foia.models.FOIARequest.save = self.FOIARequest_save

    def set_today(self, date):
        """Set what datetime thinks today is"""
        datetime.date.today = classmethod(lambda cls: cls(date.year, date.month, date.day))
        datetime.datetime.now = classmethod(lambda cls: cls(date.year, date.month, date.day))

    def test_request_lifecycle_no_email(self):
        """Test a request going through the full cycle as if we had to physically mail it"""
        # pylint: disable=too-many-statements
        # pylint: disable=protected-access

        user = User.objects.get(username='adam')
        agency = Agency.objects.get(pk=3)
        jurisdiction = Jurisdiction.objects.get(pk=1)
        cal = jurisdiction.get_calendar()

        self.set_today(datetime.date(2010, 2, 1))
        nose.tools.eq_(len(mail.outbox), 0)

        ## create and submit request
        foia = FOIARequest.objects.create(
            user=user, title='Test with no email', slug='test-with-no-email',
            status='submitted', jurisdiction=jurisdiction, agency=agency)
        comm = FOIACommunication.objects.create(
            foia=foia, from_who='Muckrock', to_who='Test Agency', date=datetime.datetime.now(),
            response=False, communication=u'Test communication')
        foia.submit()

        # check that a snail mail task was created
        nose.tools.ok_(
            SnailMailTask.objects.filter(
                communication=comm, category='n').exists())

        ## two days pass, then the admin mails in the request
        self.set_today(datetime.date.today() + datetime.timedelta(2))
        foia.status = 'processed'
        foia.update_dates()
        foia.save()

        # make sure dates were set correctly
        nose.tools.eq_(foia.date_submitted, datetime.date(2010, 2, 3))
        nose.tools.eq_(foia.date_due, cal.business_days_from(datetime.date.today(),
                                                             jurisdiction.get_days()))
        nose.tools.eq_(foia.date_followup.date(),
                       max(foia.date_due, foia.last_comm().date.date() +
                                          datetime.timedelta(foia._followup_days())))
        nose.tools.ok_(foia.days_until_due is None)
        # no more mail should have been sent
        nose.tools.eq_(len(mail.outbox), 0)

        old_date_due = foia.date_due

        ## after 5 days agency replies with a fix needed
        self.set_today(datetime.date.today() + datetime.timedelta(5))
        comm = FOIACommunication.objects.create(
            foia=foia, from_who='Test Agency', to_who='Muckrock', date=datetime.datetime.now(),
            response=True, communication='Test communication')
        foia.status = 'fix'
        foia.save()
        foia.update(comm.anchor())

        # check that a notification has been sent to the user
        nose.tools.eq_(len(mail.outbox), 1)
        nose.tools.ok_(mail.outbox[-1].subject.startswith('[MuckRock]'))
        nose.tools.eq_(mail.outbox[-1].to, ['adam@example.com'])
        # make sure dates were set correctly
        nose.tools.eq_(foia.date_submitted, datetime.date(2010, 2, 3))
        nose.tools.ok_(foia.date_due is None)
        nose.tools.ok_(foia.date_followup is None)
        nose.tools.eq_(foia.days_until_due, cal.business_days_between(datetime.date(2010, 2, 8),
                                                                      old_date_due))

        old_days_until_due = foia.days_until_due

        ## after 10 days the user submits the fix and the admin submits it right away
        self.set_today(datetime.date.today() + datetime.timedelta(10))
        comm = FOIACommunication.objects.create(
            foia=foia, from_who='Muckrock', to_who='Test Agency', date=datetime.datetime.now(),
            response=False, communication='Test communication')
        foia.status = 'submitted'
        foia.save()
        foia.submit()

        # check that another snail mail task is created
        nose.tools.ok_(
            SnailMailTask.objects.filter(
                communication=comm, category='u').exists())

        foia.status = 'processed'

        foia.update_dates()
        foia.save()

        # make sure dates were set correctly
        nose.tools.eq_(foia.date_submitted, datetime.date(2010, 2, 3))
        nose.tools.eq_(foia.date_due, cal.business_days_from(datetime.date.today(),
                                                             old_days_until_due))
        nose.tools.eq_(foia.date_followup.date(),
                       max(foia.date_due, foia.last_comm().date.date() +
                                          datetime.timedelta(foia._followup_days())))
        nose.tools.ok_(foia.days_until_due is None)

        old_date_due = foia.date_due

        ## after 4 days agency replies with the documents
        self.set_today(datetime.date.today() + datetime.timedelta(4))
        comm = FOIACommunication.objects.create(
            foia=foia, from_who='Test Agency', to_who='Muckrock', date=datetime.date.today(),
            response=True, communication='Test communication')
        foia.status = 'done'
        foia.save()
        foia.update(comm.anchor())

        # check that a notification has not been sent to the user since they habe not
        # cleared the updated flag yet by viewing it
        nose.tools.eq_(len(mail.outbox), 2)
        # make sure dates were set correctly
        nose.tools.eq_(foia.date_submitted, datetime.date(2010, 2, 3))
        nose.tools.eq_(foia.date_due, old_date_due)
        nose.tools.ok_(foia.date_followup is None)
        nose.tools.ok_(foia.days_until_due is None)


<<<<<<< HEAD
class FOIAEmbargoTests(TestCase):
    """Embargoing a request hides it from public view."""
    fixtures = ['holidays.json', 'jurisdictions.json', 'agency_types.json', 'test_users.json',
                'test_agencies.json', 'test_profiles.json', 'test_foiarequests.json',
                'test_foiacommunications.json']

    def setUp(self):
        self.foia = FOIARequest.objects.get(pk=3)
        self.user = self.foia.user
        self.client = Client()
        self.client.login(username=self.user.username, password='abc')
        self.url = reverse('foia-embargo', kwargs={
            'jurisdiction': self.foia.jurisdiction.slug,
            'jidx': self.foia.jurisdiction.pk,
            'idx': self.foia.pk,
            'slug': self.foia.slug
        })

    def test_basic_embargo(self):
        """The embargo should be accepted if the owner can embargo and edit the request."""
        nose.tools.ok_(self.foia.editable_by(self.user),
            'The request should be editable by the user.')
        nose.tools.ok_(self.user.profile.can_embargo(),
            'The user should be allowed to embargo.')
        nose.tools.ok_(self.foia.status not in END_STATUS,
            'The request should not be closed.')
        data = {'embargo': 'create'}
        response = self.client.post(self.url, data, follow=True)
        self.foia.refresh_from_db()
        nose.tools.eq_(response.status_code, 200)
        nose.tools.ok_(self.foia.embargo, 'An embargo should be set on the request.')

    def test_no_permission_to_edit(self):
        """Users without permission to edit the request should not be able to change the embargo"""
        user_without_permission = User.objects.get(pk=2)
        nose.tools.ok_(not self.foia.editable_by(user_without_permission))
        nose.tools.ok_(user_without_permission.profile.can_embargo())
        data = {'embargo': 'create'}
        client_without_permission = Client()
        client_without_permission.login(username=user_without_permission.username, password='abc')
        response = client_without_permission.post(self.url, data, follow=True)
        self.foia.refresh_from_db()
        nose.tools.eq_(response.status_code, 200)
        nose.tools.ok_(not self.foia.embargo, 'The embargo should not be set on the request.')

    def test_no_permission_to_embargo(self):
        """Users without permission to embargo the request should not be allowed to do so."""
        user_without_permission = User.objects.get(pk=5)
        self.foia.user = user_without_permission
        self.foia.save()
        nose.tools.ok_(self.foia.editable_by(user_without_permission))
        nose.tools.ok_(not user_without_permission.profile.can_embargo())
        data = {'embargo': 'create'}
        client_without_permission = Client()
        client_without_permission.login(username=user_without_permission.username, password='abc')
        response = client_without_permission.post(self.url, data, follow=True)
        self.foia.refresh_from_db()
        nose.tools.eq_(response.status_code, 200)
        nose.tools.ok_(not self.foia.embargo, 'The embargo should not be set on the request.')

    def test_unembargo(self):
        """
        The embargo should be removable by editors of the request.
        Any user should be allowed to remove an embargo, even if they cannot apply one.
        """
        user_without_permission = User.objects.get(pk=5)
        self.foia.user = user_without_permission
        self.foia.embargo = True
        self.foia.save()
        nose.tools.assert_true(self.foia.embargo)
        nose.tools.assert_true(self.foia.editable_by(user_without_permission))
        nose.tools.assert_false(user_without_permission.profile.can_embargo())
        data = {'embargo': 'delete'}
        client_without_permission = Client()
        client_without_permission.login(username=user_without_permission.username, password='abc')
        response = client_without_permission.post(self.url, data, follow=True)
        self.foia.refresh_from_db()
        nose.tools.eq_(response.status_code, 200)
        nose.tools.assert_false(self.foia.embargo,
            'The embargo should be removed from the request.')

    def test_embargo_details(self):
        """
        If the request is in a closed state, it needs a date to be applied.
        If the user has permission, apply a permanent embargo.
        """
        self.foia.status = 'rejected'
        self.foia.save()
        default_expiration_date = datetime.date.today() + datetime.timedelta(1)
        embargo_form = FOIAEmbargoForm({
            'permanent_embargo': True,
            'date_embargo': default_expiration_date
        })
        nose.tools.assert_true(embargo_form.is_valid(), 'Form should validate.')
        nose.tools.assert_true(self.user.profile.can_embargo_permanently())
        data = {'embargo': 'create'}
        data.update(embargo_form.data)
        response = self.client.post(self.url, data, follow=True)
        self.foia.refresh_from_db()
        nose.tools.eq_(response.status_code, 200)
        nose.tools.assert_true(self.foia.embargo,
            'An embargo should be set on the request.')
        nose.tools.eq_(self.foia.date_embargo, default_expiration_date,
            'An expiration date should be set on the request.')
        nose.tools.assert_true(self.foia.permanent_embargo,
            'A permanent embargo should be set on the request.')

    def test_cannot_permanent_embargo(self):
        """Users who cannot set permanent embargoes shouldn't be able to."""
        user_without_permission = User.objects.get(pk=2)
        self.foia.user = user_without_permission
        self.foia.save()
        embargo_form = FOIAEmbargoForm({'permanent_embargo': True})
        nose.tools.assert_true(user_without_permission.profile.can_embargo())
        nose.tools.assert_false(user_without_permission.profile.can_embargo_permanently())
        nose.tools.assert_true(embargo_form.is_valid(), 'Form should validate.')
        data = {'embargo': 'create'}
        data.update(embargo_form.data)
        client_without_permission = Client()
        client_without_permission.login(username=user_without_permission.username, password='abc')
        response = client_without_permission.post(self.url, data, follow=True)
        self.foia.refresh_from_db()
        nose.tools.eq_(response.status_code, 200)
        nose.tools.assert_true(self.foia.embargo,
            'An embargo should be set on the request.')
        nose.tools.assert_false(self.foia.permanent_embargo,
            'A permanent embargo should not be set on the request.')

    def test_update_embargo(self):
        """The embargo should be able to be updated."""
        self.foia.embargo = True
        self.foia.embargo_permanent = True
        self.foia.date_embargo = datetime.date.today() + datetime.timedelta(5)
        self.foia.status = 'rejected'
        self.foia.save()
        self.foia.refresh_from_db()
        nose.tools.assert_true(self.foia.embargo)
        expiration = datetime.date.today() + datetime.timedelta(15)
        embargo_form = FOIAEmbargoForm({
            'date_embargo': expiration
        })
        data = {'embargo': 'update'}
        data.update(embargo_form.data)
        response = self.client.post(self.url, data, follow=True)
        self.foia.refresh_from_db()
        nose.tools.eq_(response.status_code, 200)
        nose.tools.assert_true(self.foia.embargo,
            'The embargo should stay applied to the request.')
        nose.tools.assert_false(self.foia.permanent_embargo,
            'The permanent embargo should be repealed.')
        nose.tools.eq_(self.foia.date_embargo, expiration,
            'The embargo expiration date should be updated.')

    def test_expire_embargo(self):
        """Any requests with an embargo date before today should be unembargoed"""
        self.foia.embargo = True
        self.foia.date_embargo = datetime.date.today() - datetime.timedelta(1)
        self.foia.status = 'rejected'
        self.foia.save()
        tasks.embargo_expire()
        self.foia.refresh_from_db()
        nose.tools.assert_false(self.foia.embargo,
            'The embargo should be repealed.')

    def test_do_not_expire_permanent(self):
        """A request with a permanent embargo should stay embargoed."""
        self.foia.embargo = True
        self.foia.permanent_embargo = True
        self.foia.date_embargo = datetime.date.today() - datetime.timedelta(1)
        self.foia.status = 'rejected'
        self.foia.save()
        tasks.embargo_expire()
        self.foia.refresh_from_db()
        nose.tools.assert_true(self.foia.embargo,
            'The embargo should remain embargoed.')

    def test_do_not_expire_no_date(self):
        """A request without an expiration date should not expire."""
        self.foia.embargo = True
        self.foia.save()
        tasks.embargo_expire()
        self.foia.refresh_from_db()
        nose.tools.assert_true(self.foia.embargo,
            'The embargo should remain embargoed.')

    def test_expire_after_date(self):
        """Only after the date_embargo passes should the embargo expire."""
        self.foia.embargo = True
        self.foia.date_embargo = datetime.date.today()
        self.foia.status = 'rejected'
        self.foia.save()
        tasks.embargo_expire()
        self.foia.refresh_from_db()
        nose.tools.assert_true(self.foia.embargo,
            'The embargo should remain embargoed.')

    def test_set_date_on_status_change(self):
        """
        If the request status is changed to an end status and it is embargoed,
        set the embargo expiration date to 30 days from today.
        """
        default_expiration_date = datetime.date.today() + datetime.timedelta(30)
        self.foia.embargo = True
        self.foia.save()
        self.foia.status = 'rejected'
        self.foia.save()
        self.foia.refresh_from_db()
        nose.tools.assert_true(self.foia.embargo and self.foia.status in END_STATUS)
        nose.tools.eq_(self.foia.date_embargo, default_expiration_date,
            'The embargo should be given an expiration date.')

    def test_set_date_exception(self):
        """
        If the request is changed to an inactive state, it is embargoed, and there is no
        previously set expiration date, then set the embargo expiration to its default value.
        """
        extended_expiration_date = datetime.date.today() + datetime.timedelta(15)
        self.foia.embargo = True
        self.foia.date_embargo = extended_expiration_date
        self.foia.status = 'rejected'
        self.foia.save()
        self.foia.refresh_from_db()
        nose.tools.assert_true(self.foia.embargo and self.foia.status in END_STATUS)
        nose.tools.eq_(self.foia.date_embargo, extended_expiration_date,
            'The embargo should not change the extended expiration date.')

    def test_remove_date(self):
        """The embargo date should be removed if the request is changed to an active state."""
        default_expiration_date = datetime.date.today() + datetime.timedelta(30)
        self.foia.embargo = True
        self.foia.save()
        self.foia.status = 'rejected'
        self.foia.save()
        self.foia.refresh_from_db()
        nose.tools.assert_true(self.foia.embargo and self.foia.status in END_STATUS)
        nose.tools.eq_(self.foia.date_embargo, default_expiration_date,
            'The embargo should be given an expiration date.')
        self.foia.status = 'appealing'
        self.foia.save()
        self.foia.refresh_from_db()
        nose.tools.assert_false(self.foia.embargo and self.foia.status in END_STATUS)
        nose.tools.ok_(not self.foia.date_embargo,
            'The embargo date should be removed.')
=======
class UserFactory(factory.django.DjangoModelFactory):
    """A factory for creating User test objects."""
    class Meta:
        model = User

    username = factory.Sequence(lambda n: "user_%d" % n)


class JurisdictionFactory(factory.django.DjangoModelFactory):
    """A factory for creating Jurisdiction test objects."""
    class Meta:
        model = Jurisdiction

    name = factory.Sequence(lambda n: "Jurisdiction %d" % n)
    slug = factory.LazyAttribute(lambda obj: slugify(obj.name))

class FOIARequestFactory(factory.django.DjangoModelFactory):
    """A factory for creating FOIARequest test objects."""
    class Meta:
        model = FOIARequest

    title = factory.Sequence(lambda n: "FOIA Request %d" % n)
    slug = factory.LazyAttribute(lambda obj: slugify(obj.title))
    user = factory.SubFactory(UserFactory)
    jurisdiction = factory.SubFactory(JurisdictionFactory)


class TestRequestSharing(TestCase):
    """Allow people to edit and view another user's request."""
    def setUp(self):
        self.foia = FOIARequestFactory()
        self.editor = UserFactory()
        self.creator = self.foia.user

    def test_add_editor(self):
        """Editors should be able to add editors to the request."""
        new_editor = self.editor
        self.foia.add_editor(new_editor)
        nose.tools.assert_true(self.foia.has_editor(new_editor))

    def test_remove_editor(self):
        """Editors should be able to remove editors from the request."""
        editor_to_remove = self.editor
        # first we add the editor, otherwise we would have nothing to remove!
        self.foia.add_editor(editor_to_remove)
        nose.tools.assert_true(self.foia.has_editor(editor_to_remove))
        # now we remove the editor we just added
        self.foia.remove_editor(editor_to_remove)
        nose.tools.assert_false(self.foia.has_editor(editor_to_remove))

    def test_editor_permission(self):
        """Editors should have the same abilities and permissions as creators."""
        new_editor = self.editor
        self.foia.add_editor(new_editor)
        nose.tools.ok_(self.foia.editable_by(new_editor))

    def test_add_viewer(self):
        """Editors should be able to add viewers to the request."""
        new_viewer = UserFactory()
        self.foia.add_viewer(new_viewer)
        nose.tools.ok_(self.foia.has_viewer(new_viewer))

    def test_remove_viewer(self):
        """Editors should be able to remove viewers from the request."""
        viewer_to_remove = UserFactory()
        # first we add the viewer, otherwise we would have nothing to remove!
        self.foia.add_viewer(viewer_to_remove)
        nose.tools.ok_(self.foia.has_viewer(viewer_to_remove))
        # now we remove the viewer we just added
        self.foia.remove_viewer(viewer_to_remove)
        nose.tools.assert_false(self.foia.has_viewer(viewer_to_remove))

    def test_viewer_permission(self):
        """Viewers should be able to see the request if it is embargoed."""
        embargoed_foia = FOIARequestFactory(embargo=True)
        viewer = UserFactory()
        normie = UserFactory()
        embargoed_foia.add_viewer(viewer)
        nose.tools.assert_true(embargoed_foia.viewable_by(viewer))
        nose.tools.assert_false(embargoed_foia.viewable_by(normie))

    def test_promote_viewer(self):
        """Editors should be able to promote viewers to editors."""
        embargoed_foia = FOIARequestFactory(embargo=True)
        viewer = UserFactory()
        embargoed_foia.add_viewer(viewer)
        nose.tools.assert_true(embargoed_foia.viewable_by(viewer))
        nose.tools.assert_false(embargoed_foia.editable_by(viewer))
        embargoed_foia.promote_viewer(viewer)
        nose.tools.assert_true(embargoed_foia.editable_by(viewer))

    def test_demote_editor(self):
        """Editors should be able to demote editors to viewers."""
        embargoed_foia = FOIARequestFactory(embargo=True)
        editor = UserFactory()
        embargoed_foia.add_editor(editor)
        nose.tools.assert_true(embargoed_foia.viewable_by(editor))
        nose.tools.assert_true(embargoed_foia.editable_by(editor))
        embargoed_foia.demote_editor(editor)
        nose.tools.assert_false(embargoed_foia.editable_by(editor))

    def test_access_key(self):
        """Editors should be able to generate a secure access key to view an embargoed request."""
        embargoed_foia = FOIARequestFactory(embargo=True)
        access_key = embargoed_foia.generate_access_key()
        nose.tools.assert_true(access_key == embargoed_foia.access_key,
            'The key in the URL should match the key saved to the request.')
        embargoed_foia.generate_access_key()
        nose.tools.assert_false(access_key == embargoed_foia.access_key,
            'After regenerating the link, the key should no longer match.')

    def test_do_not_grant_creator_access(self):
        """Creators should not be granted access as editors or viewers"""
        self.foia.add_editor(self.creator)
        nose.tools.assert_false(self.foia.has_editor(self.creator))
        self.foia.add_viewer(self.creator)
        nose.tools.assert_false(self.foia.has_viewer(self.creator))
        # but the creator should still be able to both view and edit!
        nose.tools.assert_true(self.foia.editable_by(self.creator))
        nose.tools.assert_true(self.foia.viewable_by(self.creator))


class TestRequestSharingViews(TestCase):
    """Tests access and implementation of view methods for sharing requests."""
    def setUp(self):
        self.factory = RequestFactory()
        self.foia = FOIARequestFactory()
        self.creator = self.foia.user
        self.editor = UserFactory()
        self.viewer = UserFactory()
        self.staff = UserFactory(is_staff=True)
        self.normie = UserFactory()
        self.foia.add_editor(self.editor)
        self.foia.add_viewer(self.viewer)
        self.foia.save()

    def reset_access_key(self):
        """Simple helper to reset access key betweeen tests"""
        self.foia.access_key = None
        nose.tools.assert_false(self.foia.access_key)
        return

    def test_access_key_allowed(self):
        """
        A POST request for a private share link should generate and return an access key.
        Editors and staff should be allowed to do this.
        """
        self.reset_access_key()
        data = {'action': 'generate_key'}
        request = self.factory.post(self.foia.get_absolute_url(), data)
        # editors should be able to generate the key
        request.user = self.editor
        response = Detail.as_view()(
            request,
            jurisdiction=self.foia.jurisdiction.slug,
            jidx=self.foia.jurisdiction.id,
            slug=self.foia.slug,
            idx=self.foia.id
        )
        self.foia.refresh_from_db()
        nose.tools.eq_(response.status_code, 302)
        nose.tools.assert_true(self.foia.access_key)
        # staff should be able to generate the key
        self.reset_access_key()
        request.user = self.staff
        response = Detail.as_view()(
            request,
            jurisdiction=self.foia.jurisdiction.slug,
            jidx=self.foia.jurisdiction.id,
            slug=self.foia.slug,
            idx=self.foia.id
        )
        self.foia.refresh_from_db()
        nose.tools.eq_(response.status_code, 302)
        nose.tools.assert_true(self.foia.access_key)

    def test_access_key_not_allowed(self):
        """Visitors and normies should not be allowed to generate an access key."""
        self.reset_access_key()
        data = {'action': 'generate_key'}
        request = self.factory.post(self.foia.get_absolute_url(), data)
        # viewers should not be able to generate the key
        request.user = self.viewer
        response = Detail.as_view()(
            request,
            jurisdiction=self.foia.jurisdiction.slug,
            jidx=self.foia.jurisdiction.id,
            slug=self.foia.slug,
            idx=self.foia.id
        )
        self.foia.refresh_from_db()
        nose.tools.eq_(response.status_code, 302)
        nose.tools.assert_false(self.foia.access_key)
        # normies should not be able to generate the key
        self.reset_access_key()
        request.user = self.normie
        response = Detail.as_view()(
            request,
            jurisdiction=self.foia.jurisdiction.slug,
            jidx=self.foia.jurisdiction.id,
            slug=self.foia.slug,
            idx=self.foia.id
        )
        self.foia.refresh_from_db()
        nose.tools.eq_(response.status_code, 302)
        nose.tools.assert_false(self.foia.access_key)

    def test_grant_edit_access(self):
        """Editors should be able to add editors."""
        user1 = UserFactory()
        user2 = UserFactory()
        edit_data = {
            'action': 'grant_access',
            'users': [user1.pk, user2.pk],
            'access': 'edit'
        }
        edit_request = self.factory.post(self.foia.get_absolute_url(), edit_data)
        edit_request.user = self.editor
        edit_response = Detail.as_view()(
            edit_request,
            jurisdiction=self.foia.jurisdiction.slug,
            jidx=self.foia.jurisdiction.id,
            slug=self.foia.slug,
            idx=self.foia.id
        )
        nose.tools.eq_(edit_response.status_code, 302)
        nose.tools.assert_true(self.foia.has_editor(user1) and self.foia.has_editor(user2))

    def test_grant_view_access(self):
        """Editors should be able to add viewers."""
        user1 = UserFactory()
        user2 = UserFactory()
        view_data = {
            'action': 'grant_access',
            'users': [user1.pk, user2.pk],
            'access': 'view'
        }
        view_request = self.factory.post(self.foia.get_absolute_url(), view_data)
        view_request.user = self.editor
        view_response = Detail.as_view()(
            view_request,
            jurisdiction=self.foia.jurisdiction.slug,
            jidx=self.foia.jurisdiction.id,
            slug=self.foia.slug,
            idx=self.foia.id
        )
        nose.tools.eq_(view_response.status_code, 302)
        nose.tools.assert_true(self.foia.has_viewer(user1) and self.foia.has_viewer(user2))

    def test_demote_editor(self):
        """Editors should be able to demote editors to viewers."""
        user = UserFactory()
        self.foia.add_editor(user)
        nose.tools.assert_true(self.foia.has_editor(user))
        data = {
            'action': 'demote',
            'user': user.pk
        }
        request = self.factory.post(self.foia.get_absolute_url(), data)
        request.user = self.editor
        response = Detail.as_view()(
            request,
            jurisdiction=self.foia.jurisdiction.slug,
            jidx=self.foia.jurisdiction.id,
            slug=self.foia.slug,
            idx=self.foia.id
        )
        nose.tools.eq_(response.status_code, 302)
        nose.tools.assert_false(self.foia.has_editor(user))
        nose.tools.assert_true(self.foia.has_viewer(user))

    def test_promote_viewer(self):
        """Editors should be able to promote viewers to editors."""
        user = UserFactory()
        self.foia.add_viewer(user)
        nose.tools.assert_true(self.foia.has_viewer(user))
        data = {
            'action': 'promote',
            'user': user.pk
        }
        request = self.factory.post(self.foia.get_absolute_url(), data)
        request.user = self.editor
        response = Detail.as_view()(
            request,
            jurisdiction=self.foia.jurisdiction.slug,
            jidx=self.foia.jurisdiction.id,
            slug=self.foia.slug,
            idx=self.foia.id
        )
        nose.tools.eq_(response.status_code, 302)
        nose.tools.assert_false(self.foia.has_viewer(user))
        nose.tools.assert_true(self.foia.has_editor(user))

    def test_revoke_edit_access(self):
        """Editors should be able to revoke access from an editor."""
        an_editor = UserFactory()
        self.foia.add_editor(an_editor)
        data = {
            'action': 'revoke_access',
            'user': an_editor.pk
        }
        request = self.factory.post(self.foia.get_absolute_url(), data)
        request.user = self.editor
        response = Detail.as_view()(
            request,
            jurisdiction=self.foia.jurisdiction.slug,
            jidx=self.foia.jurisdiction.id,
            slug=self.foia.slug,
            idx=self.foia.id
        )
        nose.tools.eq_(response.status_code, 302)
        nose.tools.assert_false(self.foia.has_editor(an_editor))

    def test_revoke_view_access(self):
        """Editors should be able to revoke access from a viewer."""
        a_viewer = UserFactory()
        self.foia.add_viewer(a_viewer)
        data = {
            'action': 'revoke_access',
            'user': a_viewer.pk
        }
        request = self.factory.post(self.foia.get_absolute_url(), data)
        request.user = self.editor
        response = Detail.as_view()(
            request,
            jurisdiction=self.foia.jurisdiction.slug,
            jidx=self.foia.jurisdiction.id,
            slug=self.foia.slug,
            idx=self.foia.id
        )
        nose.tools.eq_(response.status_code, 302)
        nose.tools.assert_false(self.foia.has_viewer(a_viewer))
>>>>>>> ad7777c1
<|MERGE_RESOLUTION|>--- conflicted
+++ resolved
@@ -10,12 +10,9 @@
 from django.utils.text import slugify
 
 import datetime
-<<<<<<< HEAD
-=======
 import factory
 import nose.tools
 import re
->>>>>>> ad7777c1
 from datetime import date as real_date
 import logging
 from operator import attrgetter
@@ -23,14 +20,10 @@
 
 from muckrock.crowdfund.models import CrowdfundRequest
 from muckrock.crowdfund.forms import CrowdfundRequestForm
-<<<<<<< HEAD
 from muckrock.foia import tasks
 from muckrock.foia.models import FOIARequest, FOIACommunication, END_STATUS
-from muckrock.foia.forms import FOIAEmbargoForm
-=======
-from muckrock.foia.models import FOIARequest, FOIACommunication
+from muckrock.foia.forms import FOIAEmbargoForm, FOIAAccessForm
 from muckrock.foia.views import Detail
->>>>>>> ad7777c1
 from muckrock.agency.models import Agency
 from muckrock.jurisdiction.models import Jurisdiction
 from muckrock.task.models import SnailMailTask
@@ -595,7 +588,6 @@
         nose.tools.ok_(foia.days_until_due is None)
 
 
-<<<<<<< HEAD
 class FOIAEmbargoTests(TestCase):
     """Embargoing a request hides it from public view."""
     fixtures = ['holidays.json', 'jurisdictions.json', 'agency_types.json', 'test_users.json',
@@ -839,7 +831,8 @@
         nose.tools.assert_false(self.foia.embargo and self.foia.status in END_STATUS)
         nose.tools.ok_(not self.foia.date_embargo,
             'The embargo date should be removed.')
-=======
+
+
 class UserFactory(factory.django.DjangoModelFactory):
     """A factory for creating User test objects."""
     class Meta:
@@ -1171,5 +1164,4 @@
             idx=self.foia.id
         )
         nose.tools.eq_(response.status_code, 302)
-        nose.tools.assert_false(self.foia.has_viewer(a_viewer))
->>>>>>> ad7777c1
+        nose.tools.assert_false(self.foia.has_viewer(a_viewer))