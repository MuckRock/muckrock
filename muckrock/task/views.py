--- conflicted
+++ resolved
@@ -19,18 +19,10 @@
     TaskFilterForm, FlaggedTaskForm, StaleAgencyTaskForm, ResponseTaskForm
     )
 from muckrock.task.models import (
-<<<<<<< HEAD
-        Task, OrphanTask, SnailMailTask, RejectedEmailTask,
-        StaleAgencyTask, FlaggedTask, NewAgencyTask, ResponseTask,
-        PaymentTask, MultiRequestTask, NewCrowdfundTask,
-        StatusChangeTask, FailedFaxTask
-        )
-=======
     Task, OrphanTask, SnailMailTask, RejectedEmailTask,
     StaleAgencyTask, FlaggedTask, NewAgencyTask, ResponseTask,
-    GenericCrowdfundTask, MultiRequestTask, StatusChangeTask, FailedFaxTask
+    NewCrowdfundTask, MultiRequestTask, StatusChangeTask, FailedFaxTask
     )
->>>>>>> 2b318e15
 from muckrock.views import MRFilterableListView
 
 # pylint:disable=missing-docstring
