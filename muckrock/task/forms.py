"""
Forms for Task app
"""

# Django
from django import forms

# Standard Library
import logging

# Third Party
from dal import forward
from dal_select2.widgets import ListSelect2

# MuckRock
from muckrock.accounts.models import Notification, StockResponse
from muckrock.agency.models import Agency
from muckrock.communication.forms import AddressForm
from muckrock.communication.models import Address
from muckrock.communication.utils import get_email_or_fax
from muckrock.core import autocomplete
from muckrock.core.utils import generate_status_action
from muckrock.foia.codes import CODE_CHOICES, CODES
from muckrock.foia.models import STATUS
from muckrock.jurisdiction.models import Jurisdiction
from muckrock.message.email import TemplateEmail


class FlaggedTaskForm(forms.Form):
    """Simple form for acting on a FlaggedTask"""

    text = forms.CharField(
        widget=forms.Textarea(attrs={"placeholder": "Write your reply here"})
    )


class ProjectReviewTaskForm(forms.Form):
    """Simple form for acting on a FlaggedTask"""

    reply = forms.CharField(
        required=False,
        widget=forms.Textarea(attrs={"placeholder": "Write your reply here"}),
    )


class ReviewAgencyTaskForm(forms.Form):
    """Simple form to allow selecting an email address or fax number"""

    email_or_fax = forms.CharField(
        label="Update email or fax on checked requests:",
        required=False,
        widget=ListSelect2(
            url="email-fax-autocomplete",
            attrs={"data-placeholder": "Search for an email address or fax number"},
        ),
    )
    update_agency_info = forms.BooleanField(
        label="Update agency's main contact info?", required=False
    )
    snail_mail = forms.BooleanField(
        label="Make snail mail the prefered communication method", required=False
    )
    resolve = forms.BooleanField(label="Resolve after updating", required=False)
    reply = forms.CharField(
        label="Reply:", required=False, widget=forms.Textarea(attrs={"rows": 5})
    )

    def clean_email_or_fax(self):
        """Validate the email_or_fax field"""
        if self.cleaned_data["email_or_fax"]:
            return get_email_or_fax(self.cleaned_data["email_or_fax"])
        else:
            return None

    def clean(self):
        """Make email_or_fax required if snail mail is not checked"""
        cleaned_data = super().clean()
        email_or_fax = cleaned_data.get("email_or_fax")
        snail_mail = cleaned_data.get("snail_mail")

        if not email_or_fax and not snail_mail:
            self.add_error("email_or_fax", "Required if snail mail is not checked")


class ResponseTaskForm(forms.Form):
    """Simple form for acting on a ResponseTask"""

    move = forms.CharField(required=False)
    tracking_number = forms.CharField(required=False)
    price = forms.DecimalField(required=False)
    date_estimate = forms.DateField(
        label="Estimated completion date",
        required=False,
        widget=forms.DateInput(format="%m/%d/%Y", attrs={"placeholder": "mm/dd/yyyy"}),
        input_formats=[
            "%Y-%m-%d",  # '2006-10-25'
            "%m/%d/%Y",  # '10/25/2006'
            "%m/%d/%y",  # '10/25/06'
            "%b %d %Y",  # 'Oct 25 2006'
            "%b %d, %Y",  # 'Oct 25, 2006'
            "%d %b %Y",  # '25 Oct 2006'
            "%d %b, %Y",  # '25 Oct, 2006'
            "%B %d %Y",  # 'October 25 2006'
            "%B %d, %Y",  # 'October 25, 2006'
            "%d %B %Y",  # '25 October 2006'
            "%d %B, %Y",
        ],  # '25 October, 2006'
    )
    status = forms.ChoiceField(choices=STATUS)
    code = forms.ChoiceField(choices=CODE_CHOICES)
    set_foia = forms.BooleanField(
        label="Set request status", initial=True, required=False
    )
    proxy = forms.BooleanField(required=False, widget=forms.HiddenInput())

    # allows disabling of scan checking in subclasses
    check_scans = True

    def __init__(self, *args, **kwargs):
        if self.check_scans:
            task = kwargs.pop("task")
        super().__init__(*args, **kwargs)
        if self.check_scans and task.scan:
            del self.fields["status"]
        else:
            del self.fields["code"]

    def clean_move(self):
        """Splits a comma separated string into an array"""
        move_string = self.cleaned_data["move"]
        if not move_string:
            return []
        move_list = move_string.split(",")
        for string in move_list:
            string = string.strip()
        return move_list

    def process_form(self, task, user):
        """Handle the form for the task"""
        cleaned_data = self.cleaned_data
        # move is executed first, so that the status and tracking
        # operations are applied to the correct FOIA request
        comms = [task.communication]
        error_msgs = []
        action_taken = False

        steps = [
            (
                cleaned_data.get("status"),
                lambda s: self.set_status(s, cleaned_data["set_foia"], comms),
                "You tried to set the request to an invalid status.",
            ),
            (
                cleaned_data.get("code"),
                lambda c: self.set_code(c, cleaned_data["set_foia"], comms),
                "You tried to set the request to an invalid code.",
            ),
            (
                cleaned_data["tracking_number"],
                lambda t: self.set_tracking_id(t, comms),
                "You tried to set an invalid tracking id. "
                "Just use a string of characters.",
            ),
            (
                cleaned_data["date_estimate"],
                lambda d: self.set_date_estimate(d, comms),
                "You tried to set the request to an invalid date.",
            ),
            (
                cleaned_data["price"],
                lambda p: self.set_price(p, comms),
                "You tried to set a non-numeric price.",
            ),
        ]

        if cleaned_data["move"]:
            action_taken = True
            try:
                comms = self.move_communication(
                    task.communication, cleaned_data["move"], user
                )
            except ValueError:
                error_msgs.append("No valid destination for moving the request.")

        for value, func, error_msg in steps:
            if value:
                action_taken = True
                try:
                    func(value)
                except ValueError:
                    error_msgs.append(error_msg)

        if cleaned_data["proxy"]:
            action_taken = True
            self.proxy_reject(comms)

        return (action_taken, error_msgs)

    def move_communication(self, communication, foia_pks, user):
        """Moves the associated communication to a new request"""
        return communication.move(foia_pks, user)

    def set_tracking_id(self, tracking_id, comms):
        """Sets the tracking ID of the communication's request"""
        if not isinstance(tracking_id, str):
            raise ValueError("Tracking ID should be a unicode string.")
        for comm in comms:
            if not comm.foia:
                raise ValueError("The task communication is an orphan.")
            foia = comm.foia
            foia.add_tracking_id(tracking_id)
            foia.save(comment="response task tracking id")

    def set_status(self, status, set_foia, comms, title=None, body=None):
        """Sets status of comm and foia"""
        # check that status is valid
        if status is not None and status not in [
            status_set[0] for status_set in STATUS
        ]:
            raise ValueError("Invalid status.")
        for comm in comms:
            # save comm first
            if status is not None:
                comm.status = status
            if body is not None:
                comm.communication = body
            if title is not None and comm.files.count() == 1:
                comm.files.update(title=title)
            comm.save()
            # save foia next, unless just updating comm status
            if set_foia:
                foia = comm.foia
                if status is not None:
                    foia.status = status
                if status in ["rejected", "no_docs", "done", "abandoned"]:
                    foia.datetime_done = comm.datetime
                foia.update()
                foia.save(comment="response task status")
                logging.info('Request #%d status changed to "%s"', foia.id, status)
                action = generate_status_action(foia)
                foia.notify(action)
                # Mark generic '<Agency> sent a communication to <FOIARequest> as read.'
                # https://github.com/MuckRock/muckrock/issues/1003
                generic_notifications = (
                    Notification.objects.for_object(foia)
                    .get_unread()
                    .filter(action__verb="sent a communication")
                )
                for generic_notification in generic_notifications:
                    generic_notification.mark_read()

    def set_code(self, code, set_foia, comms):
        """Sets status of comm and foia based on scan code"""
        # check that code is valid
        if code not in CODES:
            raise ValueError("Invalid code.")
        title, status, body = CODES[code]
        self.set_status(status, set_foia, comms, title=title, body=body)

        if code == "REJ-P":
            for comm in comms:
                comm.foia.proxy_reject()

    def set_price(self, price, comms):
        """Sets the price of the communication's request"""
        price = float(price)
        for comm in comms:
            if not comm.foia:
                raise ValueError("This tasks's communication is an orphan.")
            foia = comm.foia
            foia.price = price
            foia.save(comment="response task price")

    def set_date_estimate(self, date_estimate, comms):
        """Sets the estimated completion date of the communication's request."""
        for comm in comms:
            foia = comm.foia
            foia.date_estimate = date_estimate
            foia.update()
            foia.save(comment="response task date estimate")
            logging.info("Estimated completion date set to %s", date_estimate)

    def proxy_reject(self, comms):
        """Special handling for a proxy reject"""
        for comm in comms:
            comm.status = "rejected"
            comm.save()
            foia = comm.foia
            foia.status = "rejected"
            foia.proxy_reject()
            foia.update()
            foia.save(comment="response task proxy reject")
            action = generate_status_action(foia)
            foia.notify(action)


class IncomingPortalForm(ResponseTaskForm):
    """Form for incoming portal tasks, based on the response task form"""

    keep_hidden = forms.BooleanField(required=False)
    word_to_pass = forms.CharField(label="Password", max_length=20, required=False)
    communication = forms.CharField(widget=forms.Textarea(), required=False)

    # skip checking the task for if it is a scan (only applicable to response tasks)
    check_scans = False


class ReplaceNewAgencyForm(forms.Form):
    """Form for rejecting and replacing a new agency"""

    replace_jurisdiction = forms.ModelChoiceField(
        queryset=Jurisdiction.objects.filter(hidden=False),
        widget=autocomplete.ModelSelect2(
            url="jurisdiction-autocomplete",
            attrs={"data-placeholder": "Search for jurisdiction"},
        ),
    )
    replace_agency = forms.ModelChoiceField(
        label="Move this agency's requests to:",
        queryset=Agency.objects.filter(status="approved"),
        widget=autocomplete.ModelSelect2(
            url="agency-autocomplete",
            forward=(forward.Field("replace_jurisdiction", "jurisdiction"),),
            attrs={"data-placeholder": "Search agencies"},
        ),
    )


class BulkNewAgencyTaskForm(forms.Form):
    """Form for creating blank new agencies"""

    name = forms.CharField(max_length=255)
    jurisdiction = forms.ModelChoiceField(
        queryset=Jurisdiction.objects.filter(hidden=False),
        widget=autocomplete.ModelSelect2(
            url="jurisdiction-autocomplete",
            attrs={"data-placeholder": "Search for jurisdiction", "data-width": "30%"},
        ),
    )


class MultiRequestRejectionForm(forms.Form):
    """Form for contacting the owner of a request about a multirequest rejection"""

    text = forms.CharField(
        widget=forms.Textarea(attrs={"rows": 6}),
        label="Rejection message",
        required=False,
    )
    stock_response = forms.ModelChoiceField(
        queryset=StockResponse.objects.filter(type="multi"),
        to_field_name="text",
        required=False,
    )

    def send_message(self, composer):
        """Send the rejection message to the user"""
        context = {
            "text": self.cleaned_data["text"],
            "foia_url": composer.user.profile.wrap_url(composer.get_absolute_url()),
            "foia_title": composer.title,
        }
        email = TemplateEmail(
            user=composer.user,
            extra_context=context,
            subject="Request Rejected",
            text_template="message/notification/contact_user.txt",
            html_template="message/notification/contact_user.html",
        )
        email.send(fail_silently=False)


<<<<<<< HEAD
=======
class PaymentInfoTaskForm(AddressForm):
    """Form for either an address to mail a check to, or a portal payment URL"""

    portal_payment_url = forms.URLField(required=False)

    class Meta:
        model = Address
        fields = [
            "portal_payment_url",
            "agency_override",
            "attn_override",
            "street",
            "suite",
            "city",
            "state",
            "zip_code",
        ]

    def __init__(self, *args, **kwargs):
        super().__init__(*args, **kwargs)
        for field in self.fields.values():
            field.required = False

    def clean(self):
        """Require either a payment URL or a valid address"""
        cleaned_data = super().clean()
        if cleaned_data.get("portal_payment_url"):
            return

        required_address_fields = ["street", "city", "state", "zip_code"]
        if not all(cleaned_data.get(f) for f in required_address_fields):
            self.add_error(
                "portal_payment_url",
                "Either a portal payment URL must be specified, or a valid address "
                "including a street, city, state and zip code must be specified.",
            )


>>>>>>> 2636648e
BulkNewAgencyTaskFormSet = forms.formset_factory(BulkNewAgencyTaskForm, extra=10)<|MERGE_RESOLUTION|>--- conflicted
+++ resolved
@@ -370,8 +370,6 @@
         email.send(fail_silently=False)
 
 
-<<<<<<< HEAD
-=======
 class PaymentInfoTaskForm(AddressForm):
     """Form for either an address to mail a check to, or a portal payment URL"""
 
@@ -410,5 +408,4 @@
             )
 
 
->>>>>>> 2636648e
 BulkNewAgencyTaskFormSet = forms.formset_factory(BulkNewAgencyTaskForm, extra=10)