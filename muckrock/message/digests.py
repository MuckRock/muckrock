"""
Digest objects for the messages app
"""

# Django
from django.conf import settings
from django.contrib.auth.models import User
from django.db.models import DurationField, F, Q
from django.db.models.functions import Cast, Now
from django.utils import timezone

# Standard Library
import logging
from collections import OrderedDict
from datetime import date, timedelta

# Third Party
from actstream.models import Action
from dateutil.relativedelta import relativedelta
from zenpy import Zenpy

# MuckRock
from muckrock.accounts.models import Notification, Statistics
from muckrock.communication.models import (
    Check,
    EmailCommunication,
    FaxCommunication,
    MailCommunication,
)
from muckrock.core.models import ExtractDay
from muckrock.crowdfund.models import Crowdfund
from muckrock.foia.models import FOIACommunication, FOIARequest
from muckrock.message.email import TemplateEmail
from muckrock.qanda.models import Question

logger = logging.getLogger(__name__)


def get_salutation():
    """Returns a time-appropriate salutation"""
    hour = timezone.now().hour
    if hour < 12:
        salutation = "Good morning"
    elif hour < 18:
        salutation = "Good afternoon"
    else:
        salutation = "Good evening"
    return salutation


def get_signoff():
    """Returns a time-appropriate signoff"""
    hour = timezone.now().hour
    if hour < 18:
        signoff = "Have a great day"
    else:
        signoff = "Have a great night"
    return signoff


class Digest(TemplateEmail):
    """A digest is sent at a regular scheduled interval."""

    interval = None

    def __init__(self, interval=None, **kwargs):
        """Saves interval attribute if provided."""
        if interval:
            # we use relativedelta in addition to timedelta because it gives us
            # a greater flexibility in the kinds of intervals we can define,
            # e.g. weeks and months
            if isinstance(interval, (relativedelta, timedelta)):
                self.interval = interval
            else:
                raise TypeError("Interval must be relativedelta or timedelta")
        super().__init__(**kwargs)

    def get_context_data(self, *args):
        """Adds time-based salutation and signature context"""
        context = super().get_context_data(*args)
        context["salutation"] = get_salutation()
        context["signoff"] = get_signoff()
        context["last"] = self.get_duration()
        return context

    def get_duration(self):
        """Returns the start of the duration for the digest."""
        return timezone.now() - self.get_interval()

    def get_interval(self):
        """Gets the interval or raises an error if it is missing or an
        unexpected type."""
        if not self.interval:
            raise NotImplementedError(
                "Interval must be provided by subclass or when initialized."
            )
        return self.interval

    def get_user(self):
        """Gets the user or raises an error if it is missing."""
        if not self.user:
            raise NotImplementedError("User must be provided to a digest.")
        return self.user


class ActivityDigest(Digest):
    """
    An ActivityDigest describes a collection of activity over a duration, which
    is then rendered into an email and delivered at a scheduled interval.
    """

    text_template = "message/digest/digest.txt"
    html_template = "message/digest/digest.html"

    # Here we scaffold out the activity dictionary.
    # It is scaffolded to prevent key errors when counting
    # activity, as well as to provide some guidance for
    # which activities to filter from the global stream.

    # Activity is independent from template context because
    # we use activity counts to influence other parts of the
    # email, like the subject line and whether or not to
    # even send the email at all.

    activity = {
        "count": 0,
        "requests": {"count": 0, "mine": None, "following": None},
        "questions": {"count": 0, "mine": None, "following": None},
    }

    # Most of the work re: composing the email takes place
    # at init. This is by design, since digests should require
    # a minimum of configuration outside of their own configuration,
    # which is their responsibility. In other words, a digest really
    # only needs to know its user.

    # Question: should interval be made into a required init value?
    # On the one hand, having interval hardcoded into subclasses is
    # less flexible. On the other, this flexibility might not be required
    # beyond specifically-defined subclasses.

    def __init__(self, **kwargs):
        """Initialize the digest with a dynamic subject."""
        logger.info("Activity digest - creating - User: %s", self.user)
        super().__init__(**kwargs)
        self.subject = self.get_subject()

    def get_context_data(self, *args):
        """Adds classified activity to the context."""
        context = super().get_context_data(*args)
        context["activity"] = self.get_activity()
        context["subject"] = self.get_subject()
        return context

    def notifications_for_model(self, notifications, model):
        """Filter a list of notifications for a specific model,
        split between objects owned by the user and objects followed by the user."""
        user = self.get_user()
        model_notifications = notifications.for_model(model)
        own_model_actions = Action.objects.owned_by(user, model)
        own_model_notifications = model_notifications.filter(
            action__in=own_model_actions
        )
        following_model_notifications = model_notifications.exclude(
            action__in=own_model_actions
        )
        return {
            "count": model_notifications.count(),
            "mine": own_model_notifications,
            "following": following_model_notifications,
        }

    def get_activity(self):
        """Returns a list of activities to be sent in the email"""
        duration = self.get_duration()
        user = self.get_user()
        # get unread notifications for the user that are new since the last email
        notifications = (
            Notification.objects.for_user(user)
            .get_unread()
            .filter(datetime__gte=duration)
        )
        self.activity["requests"] = self.foia_notifications(notifications)
        self.activity["questions"] = self.notifications_for_model(
            notifications, Question
        )
        self.activity["count"] = (
            self.activity["requests"]["count"] + self.activity["questions"]["count"]
        )
        return self.activity

    def foia_notifications(self, notifications):
        """Do some heavy filtering and classifying of foia notifications."""
        filtered_notifications = self.notifications_for_model(
            notifications, FOIARequest
        )
        filtered_notifications["mine"] = self.classify_request_notifications(
            filtered_notifications["mine"],
            [
                ("completed", "completed"),
                ("rejected", "rejected"),
                ("no_documents", "no responsive documents"),
                ("require_payment", "payment"),
                ("require_fix", "require_fix"),
                ("interim_response", "processing"),
                ("acknowledged", "acknowledged"),
                ("received", "sent a communication"),
                ("note", "added a note"),
            ],
        )
        filtered_notifications["following"] = self.classify_request_notifications(
            filtered_notifications["following"],
            [
                ("completed", "completed"),
                ("rejected", "rejected"),
                ("no_documents", "no responsive documents"),
                ("require_payment", "payment"),
                ("require_fix", "require_fix"),
                ("interim_response", "processing"),
                ("acknowledged", "acknowledged"),
                ("received", "sent a communication"),
            ],
        )
        filtered_notifications["count"] = (
            filtered_notifications["mine"]["count"]
            + filtered_notifications["following"]["count"]
        )
        return filtered_notifications

    def classify_request_notifications(self, notifications, classifiers):
        """Break a single list of notifications into a classified dictionary."""
        classified = {}
        # a classifier should be a tuple of a key and a verb phrase to filter by
        # e.g. ('no_documents', 'no responsive documents')
        for classifier in classifiers:
            classified[classifier[0]] = notifications.filter(
                action__verb__icontains=classifier[1]
            )
        activity_count = 0
        for _, classified_stream in classified.items():
            activity_count += len(classified_stream)
        classified["count"] = activity_count
        return classified

    def get_subject(self):
        """Summarizes the activities in the notification."""
        count = self.activity["count"]
        subject = str(count) + " Update"
        if count > 1:
            subject += "s"
        return self.subject + ": " + subject

    def send(self, fail_silently=False):
        """Don't send the email if there's no activity."""
        if self.activity["count"] < 1:
            logger.info("Activity digest - not sent, no activity - User: %s", self.user)
            return 0
        return super().send(fail_silently)


class StaffDigest(Digest):
    """An email that digests other site stats for staff members."""

    text_template = "message/digest/staff_digest.txt"
    html_template = "message/digest/staff_digest.html"
    interval = relativedelta(days=1)

    class DataPoint:
        """Holds a data point for display in a digest."""

        def __init__(
            self,
            name,
            current_value,
            previous_value,
            previous_week_value,
            previous_month_value,
            growth=True,
        ):
            """Initialize the statistical object"""
            self.name = name
            self.current = current_value
            if self.current and previous_value is not None:
                self.delta = self.current - previous_value
            else:
                self.delta = None
            if self.current and previous_week_value is not None:
                self.delta_week = self.current - previous_week_value
            else:
                self.delta_week = None
            if self.current and previous_month_value is not None:
                self.delta_month = self.current - previous_month_value
            else:
                self.delta_month = None
            self.growth = growth

    def get_trailing_cost(self, current, duration, cost_per):
        """Returns the trailing cost for communications over a period"""
        period = [current - relativedelta(days=duration), current]
        filters = Q(
            communication__datetime__range=period, communication__response=False
        )
        trailing = {
            "email": EmailCommunication.objects.filter(filters).count(),
            "fax": FaxCommunication.objects.filter(filters).count(),
            "mail": MailCommunication.objects.filter(filters).count(),
        }
        trailing_cost = {
            "email": trailing["email"] * cost_per["email"],
            "fax": trailing["fax"] * cost_per["fax"],
            "mail": trailing["mail"] * cost_per["mail"],
        }
        return trailing_cost

    def get_comms(self, start, end):
        """Returns communication data over a date range"""
        filters = Q(
            communication__datetime__range=[start, end], communication__response=False
        )
        delivered_by = {
            "email": EmailCommunication.objects.filter(filters).count(),
            "fax": FaxCommunication.objects.filter(filters).count(),
            "mail": MailCommunication.objects.filter(filters).count(),
        }
        cost_per = {"email": 0.00, "fax": 0.09, "mail": 0.54}
        cost = {
            "email": delivered_by["email"] * cost_per["email"],
            "fax": delivered_by["fax"] * cost_per["fax"],
            "mail": delivered_by["mail"] * cost_per["mail"],
        }
        received = FOIACommunication.objects.filter(
            datetime__range=[start, end], response=True
        )
        sent = FOIACommunication.objects.filter(
            datetime__range=[start, end], response=False
        )
        return {
            "sent": sent.count(),
            "received": received.count(),
            "delivery": {
                "format": delivered_by,
                "cost": cost_per,
                "expense": cost,
                "trailing": self.get_trailing_cost(end, 30, cost_per),
            },
        }

    def get_data(self, start, end):
        """Compares statistics between two dates"""
        try:
            current = Statistics.objects.get(date=end)
            previous = Statistics.objects.get(date=start)
            previous_week = Statistics.objects.get(date=end - relativedelta(weeks=1))
            previous_month = Statistics.objects.get(date=end - relativedelta(months=1))
        except Statistics.DoesNotExist:
            return None  # if statistics cannot be found, don't send anything
        data = {"request": [], "user": []}
        stats = [
            ("request", "Requests", "total_requests", True),
            ("request", "Pages", "total_pages", True),
            ("request", "Processing", "total_requests_submitted", False),
            ("request", "Processing Time", "requests_processing_days", False),
            ("request", "Flags", "total_unresolved_flagged_tasks", False),
            ("request", "Flags Time", "flag_processing_days", False),
            (
                "request",
                "Review Agency Tasks",
                "total_unresolved_reviewagency_tasks",
                False,
            ),
            ("user", "Users Filed", "total_users_filed", True),
        ]
        for section, name, stat, growth in stats:
            data[section].append(
                self.DataPoint(
                    name,
                    getattr(current, stat),
                    getattr(previous, stat),
                    getattr(previous_week, stat),
                    getattr(previous_month, stat),
                    growth,
                )
            )
        return data

    def get_pro_users(self, start, end):
        """Compares pro users between two dates"""
        try:
            current = Statistics.objects.get(date=end)
            previous = Statistics.objects.get(date=start)
        except Statistics.DoesNotExist:
            return None  # if statistics cannot be found, don't send anything
        current_pro = current.pro_user_names
        if current_pro:
            current_pro = set(current_pro.split(";"))
        else:
            current_pro = set([])
        previous_pro = previous.pro_user_names
        if previous_pro:
            previous_pro = set(previous_pro.split(";"))
        else:
            previous_pro = set([])
        pro_gained = [
            User.objects.filter(username=username).first()
            for username in current_pro - previous_pro
        ]
        pro_gained = [u for u in pro_gained if u is not None]
        pro_lost = [
            User.objects.filter(username=username).first()
            for username in previous_pro - current_pro
        ]
        pro_lost = [u for u in pro_lost if u is not None]
        data = {"gained": pro_gained, "lost": pro_lost}
        return data

    def get_stale_tasks(self):
        """Get stale tasks"""
        # pylint: disable=import-outside-toplevel
        # MuckRock
        from muckrock.task.models import (
            FlaggedTask,
            NewAgencyTask,
            OrphanTask,
            PortalTask,
            SnailMailTask,
        )

        stale_tasks = OrderedDict()
        stale_tasks["Processing Requests"] = (
            FOIARequest.objects.filter(
                status="submitted", date_processing__lt=(date.today() - timedelta(5))
            )
            .order_by("date_processing")
            .annotate(days_old=ExtractDay(Now() - F("date_processing")))
        )[:5]
        task_types = [
            (NewAgencyTask, 3),
            (OrphanTask, 5),
            (FlaggedTask, 5),
            (PortalTask, 5),
            (SnailMailTask, 5),
        ]
        for task_type, days_old in task_types:
            stale_tasks[task_type.type] = (
                task_type.objects.filter(
                    date_created__lt=(timezone.now() - timedelta(days_old)),
                    resolved=False,
                )
                .order_by("date_created")
                .annotate(
                    days_old=ExtractDay(
                        Cast(Now() - F("date_created"), DurationField())
                    )
                )[:5]
            )
        return stale_tasks

    def get_crowdfunds(self):
        """Get crodfund information"""
        crowdfund_info = {}
        crowdfund_info["active"] = list(
            Crowdfund.objects.filter(closed=False).order_by("-date_due")
        )
        crowdfund_info["new"] = list(
            Crowdfund.objects.filter(date_created=date.today() - timedelta(1))
        )
        return crowdfund_info

    def get_projects(self):
        """Get project information"""
        # pylint: disable=import-outside-toplevel
        # MuckRock
        from muckrock.project.models import Project

        project_info = OrderedDict()
        project_info["Pending Projects"] = Project.objects.get_pending()
        project_info["Projects Created in the Past Week"] = Project.objects.filter(
            date_created__gte=date.today() - timedelta(7)
        )
        project_info["Projects Approved in the Past Week"] = Project.objects.filter(
            date_approved__gte=date.today() - timedelta(7)
        )
        return project_info

    def get_checks(self):
        """Get checks sent or deposited"""
        yesterday = date.today() - timedelta(1)
        checks = {}
        checks["created"] = Check.objects.filter(created_datetime__date=yesterday)
        checks["deposited"] = Check.objects.filter(status_date=yesterday)
        return checks

    def get_confirm(self, end):
        """Get communication confirmation data"""
        try:
            stats = Statistics.objects.get(date=end)
        except Statistics.DoesNotExist:
            return None  # if statistics cannot be found, don't send anything

        keys = [
            f"{f}_communications_{w}_{p}"
            for f in ["email", "fax", "mail"]
            for w in ["weekly", "weekly2"]
            for p in ["total", "confirmed"]
        ]
        return {k: getattr(stats, k) for k in keys}

    def get_tickets(self):
        """Get ZenDesk ticket data"""
        client = Zenpy(
            email=settings.ZENDESK_EMAIL,
            subdomain=settings.ZENDESK_SUBDOMAIN,
            token=settings.ZENDESK_TOKEN,
        )
        tickets = {}
        response = client.search(
            type="ticket",
            status="open",
            created_less_than=timezone.now() - timedelta(days=14),
        )
        tickets["two_weeks"] = response.count
        response = client.search(type="ticket", status="open")
        tickets["all"] = response.count
        return tickets

    def get_scans(self):
        """Get last scan date"""
<<<<<<< HEAD
        last_scanned = (
            MailCommunication.objects.order_by("-communication__datetime")
            .filter(communication__response=True)
            .first()
            .communication.datetime
        )
        delta = timezone.now() - last_scanned
        return delta.days
=======
        last_scanned_comm = (
            MailCommunication.objects.order_by("-communication__datetime")
            .filter(communication__response=True)
            .first()
        )
        if last_scanned_comm is not None:
            last_scanned = last_scanned_comm.communication.datetime
            delta = timezone.now() - last_scanned
            return delta.days
        else:
            return None
>>>>>>> f0cd9f5b

    def get_context_data(self, *args):
        """Adds classified activity to the context"""
        context = super().get_context_data(*args)
        end = timezone.now() - self.interval
        start = end - self.interval
        context["stats"] = self.get_data(start, end)
        context["comms"] = self.get_comms(start, end)
        context["confirm"] = self.get_confirm(end)
        context["pro_users"] = self.get_pro_users(end - relativedelta(days=5), end)
        context["stale_tasks"] = self.get_stale_tasks()
        context["stale_tasks_show"] = any(i for i in context["stale_tasks"].values())
        context["crowdfunds"] = self.get_crowdfunds()
        context["projects"] = self.get_projects()
        context["checks"] = self.get_checks()
        context["tickets"] = self.get_tickets()
        context["last_scanned"] = self.get_scans()
        return context

    def send(self, fail_silently=False):
        """Don't send to users who are not staff"""
        user = self.get_user()
        if not user.is_staff:
            return 0
        return super().send(fail_silently)<|MERGE_RESOLUTION|>--- conflicted
+++ resolved
@@ -525,16 +525,6 @@
 
     def get_scans(self):
         """Get last scan date"""
-<<<<<<< HEAD
-        last_scanned = (
-            MailCommunication.objects.order_by("-communication__datetime")
-            .filter(communication__response=True)
-            .first()
-            .communication.datetime
-        )
-        delta = timezone.now() - last_scanned
-        return delta.days
-=======
         last_scanned_comm = (
             MailCommunication.objects.order_by("-communication__datetime")
             .filter(communication__response=True)
@@ -546,7 +536,6 @@
             return delta.days
         else:
             return None
->>>>>>> f0cd9f5b
 
     def get_context_data(self, *args):
         """Adds classified activity to the context"""
