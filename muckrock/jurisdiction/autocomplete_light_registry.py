"""
Autocomplete registry for Jurisdiction
"""

from autocomplete_light import shortcuts as autocomplete_light
from muckrock.jurisdiction.models import Jurisdiction

class LocalAutocomplete(autocomplete_light.AutocompleteModelBase):
    """Creates an autocomplete field for picking local jurisdictions"""
    attrs = {
        'placeholder': 'City or county name?',
        'data-autocomplete-minimum-characters': 3
    }
    def choices_for_request(self):
        choices = self.choices.all().filter(level='l', hidden=False)
        query = self.request.GET.get('q', '')
        query = query.split(', ')
        local = query[0]
        state = None
        if len(query) > 1:
            state = query[1]
            parents = Jurisdiction.objects.filter(level='s', abbrev__icontains=state)
        if local:
            choices = choices.filter(name__icontains=local)
        if state:
            choices = choices.filter(parent__in=parents)
        return self.order_choices(choices)[0:self.limit_choices]

autocomplete_light.register(
    Jurisdiction,
    name='StateAutocomplete',
    choices=Jurisdiction.objects.filter(level='s', hidden=False),
    attrs={
        'placeholder': 'State name?',
        'data-autocomplete-minimum-characters': 1
    }
)

class JurisdictionAutocomplete(autocomplete_light.AutocompleteModelBase):
    """Allows autocompletes against all visible jurisdictions in database"""
    choices = Jurisdiction.objects.filter(hidden=False)
    search_fields = ['^name', 'abbrev']
    attrs = {
<<<<<<< HEAD
        'data-autocomplete-minimum-characters': 2,
=======
        'data-autocomplete-minimum-characters': 1,
>>>>>>> 72cc6085
        'placeholder': 'Search jurisdictions',
    }

autocomplete_light.register(Jurisdiction, JurisdictionAutocomplete)
autocomplete_light.register(Jurisdiction, LocalAutocomplete)
autocomplete_light.register(Jurisdiction, name='JurisdictionAdminAutocomplete',
                            choices=Jurisdiction.objects.all(),
                            search_fields=['name', 'full_name'],
                            attrs={'placeholder': 'Jurisdiction?',
                                   'data-autocomplete-minimum-characters': 2})<|MERGE_RESOLUTION|>--- conflicted
+++ resolved
@@ -41,11 +41,7 @@
     choices = Jurisdiction.objects.filter(hidden=False)
     search_fields = ['^name', 'abbrev']
     attrs = {
-<<<<<<< HEAD
-        'data-autocomplete-minimum-characters': 2,
-=======
         'data-autocomplete-minimum-characters': 1,
->>>>>>> 72cc6085
         'placeholder': 'Search jurisdictions',
     }
 
