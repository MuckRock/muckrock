"""
Admin registration for news models
"""

# Django
from django import forms
from django.contrib import admin
from django.contrib.auth.models import User
from django.core.cache import cache
from django.core.cache.utils import make_template_fragment_key

# Third Party
from reversion.admin import VersionAdmin

# MuckRock
from muckrock.core import autocomplete
from muckrock.foia.models import FOIARequest
from muckrock.news.models import Article, Authorship, HomepageOverride, Photo


class AuthorListFilter(admin.SimpleListFilter):
    """Filter by authors"""

    title = "Author"
    parameter_name = "author"

    def lookups(self, request, model_admin):
        """All authors"""
        authors = (
            User.objects.exclude(authored_articles=None)
            .select_related("profile")
            .order_by("profile__full_name")
        )
        return tuple((a.pk, a.profile.full_name) for a in authors)

    def queryset(self, request, queryset):
        """Articles by the selected author"""
        if self.value():
            return queryset.filter(authors=self.value())
        else:
            return None


class AuthorshipAdminForm(forms.ModelForm):
    """Admin form for Authorship"""

    author = forms.ModelChoiceField(
        queryset=User.objects.all(),
        widget=autocomplete.ModelSelect2(
            url="user-autocomplete",
            attrs={"data-placeholder": "User?", "data-width": None},
        ),
    )

    class Meta:
        model = Authorship
        fields = "__all__"


class AuthorInline(admin.TabularInline):
    """Authorship Admin Inline"""

    model = Authorship
    form = AuthorshipAdminForm
    extra = 1
    fields = ["author", "order"]


class ArticleAdminForm(forms.ModelForm):
    """Form with autocompletes"""

    editors = forms.ModelMultipleChoiceField(
        queryset=User.objects.all(),
        required=False,
        widget=autocomplete.ModelSelect2Multiple(
            url="user-autocomplete",
            attrs={"data-placeholder": "User?", "data-width": None},
        ),
    )
    foias = forms.ModelMultipleChoiceField(
        queryset=FOIARequest.objects.all(),
        required=False,
        widget=autocomplete.ModelSelect2Multiple(
            url="foia-request-autocomplete",
            attrs={"data-placeholder": "FOIA?", "data-width": None},
        ),
    )

    class Meta:
        model = Article
        fields = [
            "pub_date",
            "title",
            "kicker",
            "slug",
            "summary",
            "body",
            "editors",
            "publish",
            "foias",
            "image",
            "tags",
            "scrollama",
            "sidebar",
        ]


class ArticleAdmin(VersionAdmin):
    """Model Admin for a news article"""

    form = ArticleAdminForm
    prepopulated_fields = {"slug": ("title",)}
    list_display = ("title", "get_authors_names", "pub_date", "publish")
    list_filter = ["pub_date", AuthorListFilter]
    date_hierarchy = "pub_date"
    search_fields = ["title", "body"]
    save_on_top = True
    inlines = [AuthorInline]

    def get_queryset(self, request):
        """Prefetch authors"""
        return super().get_queryset(request).prefetch_related("authors")


class HomepageOverrideAdmin(VersionAdmin):
    """Admin for Override"""

    list_display = ["slot", "article"]
    autocomplete_fields = ["article"]

    def save_model(self, request, obj, form, change):
        super().save_model(request, obj, form, change)
        cache.delete(make_template_fragment_key("homepage_bottom"))

<<<<<<< HEAD
=======
    def delete_model(self, request, obj):
        super().delete_model(request, obj)
        cache.delete(make_template_fragment_key("homepage_bottom"))

>>>>>>> aad4ee94

admin.site.register(Article, ArticleAdmin)
admin.site.register(Photo)
admin.site.register(HomepageOverride, HomepageOverrideAdmin)<|MERGE_RESOLUTION|>--- conflicted
+++ resolved
@@ -132,13 +132,10 @@
         super().save_model(request, obj, form, change)
         cache.delete(make_template_fragment_key("homepage_bottom"))
 
-<<<<<<< HEAD
-=======
     def delete_model(self, request, obj):
         super().delete_model(request, obj)
         cache.delete(make_template_fragment_key("homepage_bottom"))
 
->>>>>>> aad4ee94
 
 admin.site.register(Article, ArticleAdmin)
 admin.site.register(Photo)
