"""
Models for the News application
"""

# Django
from django.contrib.auth.models import User
from django.core.cache import cache
from django.core.cache.utils import make_template_fragment_key
from django.core.validators import MaxValueValidator, MinValueValidator
from django.db import models
from django.db.models import Prefetch
from django.urls import reverse
from django.utils import timezone

# Third Party
from easy_thumbnails.fields import ThumbnailerImageField
from taggit.managers import TaggableManager

# MuckRock
from muckrock.foia.models import FOIARequest
from muckrock.tags.models import TaggedItemBase


class ArticleQuerySet(models.QuerySet):
    """Object manager for news articles"""

    def get_published(self):
        """Get all published news articles"""
        return self.filter(publish=True, pub_date__lte=timezone.now())

    def get_drafts(self):
        """Get all draft news articles"""
        return self.filter(publish=False)

    def prefetch_authors(self):
        """Prefetch authors"""
        return self.prefetch_related(
            Prefetch(
                "authors",
                queryset=User.objects.select_related("profile").order_by(
                    "authorship__order"
                ),
            )
        )

    def prefetch_editors(self):
        """Prefetch editors"""
        return self.prefetch_related(
            Prefetch("editors", queryset=User.objects.select_related("profile"))
        )


class Article(models.Model):
    """A news article"""

    pub_date = models.DateTimeField("Publish date", default=timezone.now)
    title = models.CharField(max_length=200)
    kicker = models.CharField(max_length=200, blank=True)
    slug = models.SlugField(
        max_length=200,
        unique=True,
        help_text='A "Slug" is a unique URL-friendly title for an object.',
    )
    summary = models.TextField(
        help_text="A single paragraph summary or preview of the article."
    )
    body = models.TextField("Body text")
    authors = models.ManyToManyField(
        User, through="authorship", related_name="authored_articles"
    )
    editors = models.ManyToManyField(User, related_name="edited_articles", blank=True)
    publish = models.BooleanField(
        "Publish on site",
        default=False,
        help_text="Articles do not appear on the site until their publish date.",
    )
    foias = models.ManyToManyField(FOIARequest, related_name="articles", blank=True)
    image = ThumbnailerImageField(
        upload_to="news_images/%Y/%m/%d",
        blank=True,
        null=True,
        resize_source={"size": (2400, 800), "crop": "smart"},
    )
    scrollama = models.BooleanField(
        "Use scrollama",
        default=False,
        help_text="Enable the scrollama javascript library for this article",
    )
    sidebar = models.BooleanField(
        "Show the sidebar",
        default=True,
    )
    objects = ArticleQuerySet.as_manager()
    tags = TaggableManager(through=TaggedItemBase, blank=True)

    def __str__(self):
        return self.title

    def get_absolute_url(self):
        """The url for this object"""
        pub_date = timezone.localtime(self.pub_date)
        kwargs = {
            "year": pub_date.strftime("%Y"),
            "month": pub_date.strftime("%b").lower(),
            "day": pub_date.strftime("%d"),
            "slug": self.slug,
        }
        return reverse("news-detail", kwargs=kwargs)

    def save(self, *args, **kwargs):
        """Save the news article"""
        # epiceditor likes to stick non breaking spaces in here for some reason
        self.body = self.body.replace("\xa0", " ")
        # invalidate the template cache for the page on a save
        self.clear_cache()
        super().save(*args, **kwargs)

    def clear_cache(self):
        """Clear the template cache"""
        if self.pk:
            cache.delete(make_template_fragment_key("article_detail_1", [self.pk]))

    def get_authors_names(self):
        """Get all authors names for a byline"""
        authors = list(
            self.authors.order_by("authorship__order").values_list(
                "profile__full_name", flat=True
            )
        )
        if not authors:
            return ""
        names = ", ".join(a for a in authors[:-1])
        if names:
            names = "{} & {}".format(names, authors[-1])
        else:
            names = authors[-1]
        return names

    get_authors_names.short_description = "Authors"

    class Meta:
        ordering = ["-pub_date"]
        get_latest_by = "pub_date"


class Authorship(models.Model):
    """Through model for article to user M2M"""

    article = models.ForeignKey("Article", on_delete=models.CASCADE)
    author = models.ForeignKey(User, on_delete=models.PROTECT)
    order = models.PositiveSmallIntegerField(default=1)

    class Meta:
        ordering = ["order"]


class Photo(models.Model):
    """A photograph to embed in a news article"""

    image = models.ImageField(upload_to="news_photos/%Y/%m/%d")

    def __str__(self):
        return self.image.name


class HomepageOverride(models.Model):
    """An override for one of the article slots on the homepage"""

    slot = models.PositiveSmallIntegerField(
        unique=True, validators=[MinValueValidator(1), MaxValueValidator(5)]
    )
    article = models.ForeignKey(
        "Article", on_delete=models.CASCADE, blank=True, null=True
    )
    url = models.URLField(blank=True)
<<<<<<< HEAD
    pub_date_override = models.DateTimeField(
        "Publish date", default=timezone.now, blank=True, null=True
    )
=======
    pub_date_override = models.DateTimeField("Publish date", blank=True, null=True)
    hide_date = models.BooleanField(default=False)
>>>>>>> aad4ee94
    title_override = models.CharField(max_length=200, blank=True)
    summary_override = models.TextField(blank=True)
    image_override = ThumbnailerImageField(
        upload_to="news_images/%Y/%m/%d",
        blank=True,
        null=True,
        resize_source={"size": (2400, 800), "crop": "smart"},
    )

    def __str__(self):
        return f"Override {self.slot}"

    def __getattr__(self, attr):
        """Short cut access to properties stored on the article model"""
        attrs = {
            "image",
            "title",
            "authors",
            "pub_date",
            "summary",
        }
<<<<<<< HEAD
        if attr in attrs:
            value = getattr(self, f"{attr}_override")
=======
        if attr == "pub_date" and self.hide_date:
            return None
        if attr in attrs:
            value = getattr(self, f"{attr}_override", None)
>>>>>>> aad4ee94
            if value:
                return value
            elif self.article:
                return getattr(self.article, attr)
            else:
                return None
<<<<<<< HEAD
        return super().__getattr__(attr)
=======
        raise AttributeError(
            "{!r} object has no attribute {!r}".format(self.__class__.__name__, attr)
        )
>>>>>>> aad4ee94

    def get_absolute_url(self):
        """Use the provided URL or the article URL"""
        if self.url:
            return self.url
        if self.article:
            return self.article.get_absolute_url()
        return None

    class Meta:
        ordering = ["slot"]<|MERGE_RESOLUTION|>--- conflicted
+++ resolved
@@ -173,14 +173,8 @@
         "Article", on_delete=models.CASCADE, blank=True, null=True
     )
     url = models.URLField(blank=True)
-<<<<<<< HEAD
-    pub_date_override = models.DateTimeField(
-        "Publish date", default=timezone.now, blank=True, null=True
-    )
-=======
     pub_date_override = models.DateTimeField("Publish date", blank=True, null=True)
     hide_date = models.BooleanField(default=False)
->>>>>>> aad4ee94
     title_override = models.CharField(max_length=200, blank=True)
     summary_override = models.TextField(blank=True)
     image_override = ThumbnailerImageField(
@@ -202,28 +196,19 @@
             "pub_date",
             "summary",
         }
-<<<<<<< HEAD
-        if attr in attrs:
-            value = getattr(self, f"{attr}_override")
-=======
         if attr == "pub_date" and self.hide_date:
             return None
         if attr in attrs:
             value = getattr(self, f"{attr}_override", None)
->>>>>>> aad4ee94
             if value:
                 return value
             elif self.article:
                 return getattr(self.article, attr)
             else:
                 return None
-<<<<<<< HEAD
-        return super().__getattr__(attr)
-=======
         raise AttributeError(
             "{!r} object has no attribute {!r}".format(self.__class__.__name__, attr)
         )
->>>>>>> aad4ee94
 
     def get_absolute_url(self):
         """Use the provided URL or the article URL"""
