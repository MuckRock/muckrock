"""Site wide model utilities"""

# pylint: disable=abstract-method

# Django
from django.core.cache import cache
from django.db.models import (
    CASCADE,
    CharField,
    ForeignKey,
    Func,
    IntegerField,
    JSONField,
    ManyToManyField,
    Model,
    TextField,
)


# This is in django but does not support intervals until django 2.0
class ExtractDay(Func):
    """DB function to extract the day from a time interval"""

    template = "EXTRACT(DAY FROM %(expressions)s)"

    def __init__(self, expression, output_field=None, **extra):
        if output_field is None:
            output_field = IntegerField()
        super().__init__(expression, output_field=output_field, **extra)


class NullIf(Func):
    """DB Function NULLIF"""

    function = "NULLIF"


class SingletonModel(Model):
    """
    Abstract base class for singleton models.
    """

    singleton_instance_id = 1

    class Meta:
        abstract = True

    def save(self, *args, **kwargs):
        self.pk = self.singleton_instance_id
        super().save(*args, **kwargs)

    def delete(self, *args, **kwargs):
        pass

    @classmethod
    def load(cls):
        obj, _ = cls.objects.get_or_create(pk=cls.singleton_instance_id)
        return obj

    @classmethod
    def get_field_value(cls, field_name, default_value=None):
        obj = cls.load()
        return getattr(obj, field_name, default_value)


class HomePage(SingletonModel):
    about_heading = CharField(
        max_length=255,
        default="We give you the tools to keep government transparent and accountable",
    )
    about_paragraph = TextField(
        blank=True,
        default=(
            "MuckRock Foundation is a nonprofit, collaborative organization and "
            "newsroom that brings together journalists, researchers and the "
            "public to request, analyze and share government information, "
            "making politics more transparent and democracy more informed."
        ),
    )
    product_stats = JSONField(
        blank=True,
        default=dict,
<<<<<<< HEAD
        help_text=("JSON object for DocumentCloud and Data Liberation Project stats",),
=======
        help_text="JSON object for DocumentCloud and Data Liberation Project stats",
>>>>>>> 7bd02278
    )

    expertise_sections = JSONField(
        blank=True,
        default=list,
        help_text=(
            "JSON array of expertise sections, each with title, subtitle, "
            "description, and links (title, href, text, icon)",
        ),
    )

    class Meta:
        verbose_name = "Home Page"
        verbose_name_plural = "Home Page"

    def save(self, *args, **kwargs):
        super().save(*args, **kwargs)
        # Invalidate homepage caches on save
        cache.delete("homepage_obj")
        cache.delete("homepage_featured_project_slots")

    def __str__(self):
        return "Home Page"


class FeaturedProjectSlot(Model):
    homepage = ForeignKey(
        HomePage, on_delete=CASCADE, related_name="featured_project_slots"
    )
    order = IntegerField(default=0, help_text="Order of appearance on homepage")
    project = ForeignKey(
        "project.Project", on_delete=CASCADE, related_name="homepage_slots"
    )
    articles = ManyToManyField(
        "news.Article", blank=True, related_name="featured_in_slots"
    )

    class Meta:
        ordering = ["order"]
        verbose_name = "Featured Project Slot"
        verbose_name_plural = "Featured Project Slots"

    def __str__(self):
        return f"{self.project} (Order: {self.order})"<|MERGE_RESOLUTION|>--- conflicted
+++ resolved
@@ -80,11 +80,7 @@
     product_stats = JSONField(
         blank=True,
         default=dict,
-<<<<<<< HEAD
-        help_text=("JSON object for DocumentCloud and Data Liberation Project stats",),
-=======
         help_text="JSON object for DocumentCloud and Data Liberation Project stats",
->>>>>>> 7bd02278
     )
 
     expertise_sections = JSONField(
