--- conflicted
+++ resolved
@@ -142,15 +142,12 @@
     url(r"^hijack/", include("hijack.urls")),
     url(r"^opensearch/", include("opensearch.urls")),
     url(r"^dashboard/", include(dashing_router.urls)),
-<<<<<<< HEAD
     re_path(r"^watchman/", include('watchman.urls'))
-=======
     path(
         "respond/<int:idx>/",
         FOIACommunicationDirectAgencyView.as_view(),
         name="communication-direct-agency",
     ),
->>>>>>> 89d63a51
 ]
 
 if settings.DEBUG:
