# Django
from django import forms
from django.contrib import admin, flatpages
from django.contrib.flatpages.models import FlatPage
from django.contrib.flatpages.views import render_flatpage
<<<<<<< HEAD
from django.db.models import TextField
=======
from django.db.models import JSONField, TextField
from django.forms import widgets
>>>>>>> 7bd02278
from django.http import HttpResponseRedirect, JsonResponse
from django.shortcuts import get_object_or_404
from django.urls import re_path
from django.utils.encoding import force_str
from django.utils.translation import gettext as _
<<<<<<< HEAD
=======

# Standard Library
import json
>>>>>>> 7bd02278

# Third Party
from simple_history import register
from simple_history.admin import SimpleHistoryAdmin

# MuckRock
<<<<<<< HEAD
from muckrock.core.models import FeaturedProjectSlot, HomePage
from muckrock.news.models import Article
=======
from muckrock.core import autocomplete
from muckrock.core.models import FeaturedProjectSlot, HomePage
from muckrock.news.models import Article
from muckrock.project.models import Project


# https://stackoverflow.com/questions/48145992/showing-json-field-in-django-admin
# https://github.com/MuckRock/documentcloud/blob/master/documentcloud/addons/admin.py#L26-L38
class PrettyJSONWidget(widgets.Textarea):
    def format_value(self, value):
        try:
            # Accept Python objects and JSON strings
            if isinstance(value, (dict, list)):
                data = value
            elif value in (None, ""):
                return ""
            else:
                data = json.loads(value)

            pretty = json.dumps(data, indent=2, sort_keys=True)

            # these lines will try to adjust size of TextArea to fit to content
            row_lengths = [len(r) for r in pretty.split("\n")]
            self.attrs["rows"] = min(max(len(row_lengths) + 2, 10), 30)
            self.attrs["cols"] = min(max(max(row_lengths) + 2, 40), 120)
            return pretty
        except Exception:  # pylint: disable=broad-except
            return super().format_value(value)
>>>>>>> 7bd02278


class FlatpageForm(flatpages.admin.FlatpageForm):
    reason = forms.CharField(widget=forms.Textarea())


class FlatpageAdmin(SimpleHistoryAdmin, flatpages.admin.FlatPageAdmin):
    form = FlatpageForm
    fieldsets = (
        (None, {"fields": ("url", "title", "content", "reason", "sites")}),
        (
            "Advanced options",
            {
                "classes": ("collapse",),
                "fields": ("registration_required", "template_name"),
            },
        ),
    )

    def save_model(self, request, obj, form, change):
        # pylint: disable=protected-access
        obj._change_reason = form.cleaned_data["reason"]
        return super().save_model(request, obj, form, change)

    def get_urls(self):
        """Add custom URLs here"""
        urls = super().get_urls()
        my_urls = [
            re_path(
                r"^preview/(?P<idx>\d+)/$",
                self.admin_site.admin_view(self.preview),
                name="flatpage-preview",
            ),
        ]
        return my_urls + urls

    def preview(self, request, idx):
        """Preview the flatpage"""
        flatpage = get_object_or_404(FlatPage, pk=idx)
        flatpage.content = request.POST.get("content")
        return render_flatpage(request, flatpage)


class SingletonModelAdmin(admin.ModelAdmin):
    """
    Admin class for singleton models.
    """

    singleton_instance_id = 1

    def has_add_permission(self, request):
        return False

    def has_delete_permission(self, request, obj=None):
        return False

    def get_urls(self):
        """
        Overridden default get_urls to directly display
        change form instead of List Display
        """
        urls = super().get_urls()
        model_name = self.model._meta.model_name

        url_name_prefix = "%(app_name)s_%(model_name)s" % {
            "app_name": self.model._meta.app_label,
            "model_name": model_name,
        }
        custom_urls = [
            re_path(
                r"^history/$",
                self.admin_site.admin_view(self.history_view),
                {"object_id": str(self.singleton_instance_id)},
                name="%s_history" % url_name_prefix,
            ),
            re_path(
                r"^$",
                self.admin_site.admin_view(self.change_view),
                {"object_id": str(self.singleton_instance_id)},
                name="%s_change" % url_name_prefix,
            ),
        ]

        return custom_urls + urls

    def response_change(self, request, obj):
        """
        Overridden default response_change to redirect
        to home page instead of list display page
        """
        msg = _("%(obj)s was changed successfully.") % {"obj": force_str(obj)}
        if "_continue" in request.POST:
            self.message_user(request, msg + " " + _("You may edit it again below."))
            return HttpResponseRedirect(request.path)
        else:
            self.message_user(request, msg)
            return HttpResponseRedirect("../../")

    def change_view(self, request, object_id, form_url="", extra_context=None):
        """
        Overridden default change_view to display change
        form for the default singleton instance id
        """
        if object_id == str(self.singleton_instance_id):
            self.model.objects.get_or_create(pk=self.singleton_instance_id)

        if not extra_context:
            extra_context = {}
        extra_context["skip_object_list_page"] = True

        return super().change_view(
            request,
            object_id,
            form_url=form_url,
            extra_context=extra_context,
        )

    def history_view(self, request, object_id, extra_context=None):
        """
        Overridden default change_view to display
        history of the default singleton instance id
        """
        if not extra_context:
            extra_context = {}
        extra_context["skip_object_list_page"] = True

        return super().history_view(
            request,
            object_id,
            extra_context=extra_context,
        )


<<<<<<< HEAD
class FeaturedProjectSlotInline(admin.TabularInline):
    model = FeaturedProjectSlot
=======
class FeaturedProjectSlotForm(forms.ModelForm):

    project = forms.ModelChoiceField(
        queryset=Project.objects.all(),
        required=True,
        widget=autocomplete.ModelSelect2(
            url="project-autocomplete",
            attrs={"data-placeholder": "Select a project", "data-width": None},
        ),
    )

    articles = forms.ModelMultipleChoiceField(
        queryset=Article.objects.get_published(),
        required=False,
        widget=autocomplete.ModelSelect2Multiple(
            url="article-autocomplete",
            forward="project",
            attrs={"data-placeholder": "Select articles", "data-width": None},
        ),
    )

    class Meta:
        model = FeaturedProjectSlot
        fields = ("order", "project", "articles")


class FeaturedProjectSlotInline(admin.TabularInline):
    model = FeaturedProjectSlot
    form = FeaturedProjectSlotForm
>>>>>>> 7bd02278
    extra = 1
    fields = ("order", "project", "articles")
    ordering = ("order",)

<<<<<<< HEAD
    class Media:
        js = ("js/admin-featured-project-slot.js",)

    def get_formset(self, request, obj=None, **kwargs):
        """
        Override get_formset to dynamically set the queryset for the articles field
        based on the project selected in the form. This allows the admin to filter
        articles based on the project selected in each slot.
        """
        formset = super().get_formset(request, obj, **kwargs)
        original_init = formset.__init__

        def formset_init(self, *args, **kwargs):
            original_init(self, *args, **kwargs)
            # After initializing the formset, we can get
            # the articles for each project in the form
            for form in self.forms:
                instance = getattr(form, "instance", None)
                if instance and instance.pk and instance.project_id:
                    form.fields["articles"].queryset = Article.objects.filter(
                        projects__id=instance.project_id
                    )
                # When adding new entries, we need to get project from POST data
                elif request.method == "POST":
                    prefix = form.prefix  # e.g. featuredprojectslot_set-0
                    project_field = f"{prefix}-project"
                    project_id = request.POST.get(project_field)
                    if project_id:
                        form.fields["articles"].queryset = Article.objects.filter(
                            projects__id=project_id
                        )
                    else:
                        form.fields["articles"].queryset = Article.objects.none()
                else:
                    form.fields["articles"].queryset = Article.objects.none()

        formset.__init__ = formset_init
        return formset

    def formfield_for_manytomany(self, db_field, request=None, **kwargs):
        if db_field.name == "articles":
            project_id = None
            if request is not None:
                data = request.POST or request.GET
                for key, value in data.items():
                    if key.endswith("-project") and value:
                        project_id = value
                        break
            if project_id:
                kwargs["queryset"] = Article.objects.filter(projects__id=project_id)
            else:
                kwargs["queryset"] = Article.objects.none()
        return super().formfield_for_manytomany(db_field, request, **kwargs)

=======
>>>>>>> 7bd02278

@admin.register(HomePage)
class HomePageAdmin(SingletonModelAdmin):
    inlines = [FeaturedProjectSlotInline]
    fields = ("about_heading", "about_paragraph", "product_stats", "expertise_sections")
<<<<<<< HEAD
    formfield_overrides = {TextField: {"widget": admin.widgets.AdminTextareaWidget}}
=======
    formfield_overrides = {
        TextField: {"widget": admin.widgets.AdminTextareaWidget},
        JSONField: {"widget": PrettyJSONWidget},
    }
>>>>>>> 7bd02278

    def get_urls(self):
        urls = super().get_urls()
        custom_urls = [
            re_path(
                r"^get-articles-for-project/$",
                self.admin_site.admin_view(self.get_articles_for_project),
                name="get_articles_for_project",
            ),
        ]
        return custom_urls + urls

    def get_articles_for_project(self, request):
        project_id = request.GET.get("project_id")
        articles = []
        if project_id:
            qs = Article.objects.filter(projects__id=project_id)
            articles = [{"id": a.id, "title": a.title} for a in qs]
        return JsonResponse({"articles": articles})


admin.site.unregister(FlatPage)
admin.site.register(FlatPage, FlatpageAdmin)
register(FlatPage, app=__package__)<|MERGE_RESOLUTION|>--- conflicted
+++ resolved
@@ -3,33 +3,22 @@
 from django.contrib import admin, flatpages
 from django.contrib.flatpages.models import FlatPage
 from django.contrib.flatpages.views import render_flatpage
-<<<<<<< HEAD
-from django.db.models import TextField
-=======
 from django.db.models import JSONField, TextField
 from django.forms import widgets
->>>>>>> 7bd02278
 from django.http import HttpResponseRedirect, JsonResponse
 from django.shortcuts import get_object_or_404
 from django.urls import re_path
 from django.utils.encoding import force_str
 from django.utils.translation import gettext as _
-<<<<<<< HEAD
-=======
 
 # Standard Library
 import json
->>>>>>> 7bd02278
 
 # Third Party
 from simple_history import register
 from simple_history.admin import SimpleHistoryAdmin
 
 # MuckRock
-<<<<<<< HEAD
-from muckrock.core.models import FeaturedProjectSlot, HomePage
-from muckrock.news.models import Article
-=======
 from muckrock.core import autocomplete
 from muckrock.core.models import FeaturedProjectSlot, HomePage
 from muckrock.news.models import Article
@@ -58,7 +47,6 @@
             return pretty
         except Exception:  # pylint: disable=broad-except
             return super().format_value(value)
->>>>>>> 7bd02278
 
 
 class FlatpageForm(flatpages.admin.FlatpageForm):
@@ -192,10 +180,6 @@
         )
 
 
-<<<<<<< HEAD
-class FeaturedProjectSlotInline(admin.TabularInline):
-    model = FeaturedProjectSlot
-=======
 class FeaturedProjectSlotForm(forms.ModelForm):
 
     project = forms.ModelChoiceField(
@@ -225,81 +209,19 @@
 class FeaturedProjectSlotInline(admin.TabularInline):
     model = FeaturedProjectSlot
     form = FeaturedProjectSlotForm
->>>>>>> 7bd02278
     extra = 1
     fields = ("order", "project", "articles")
     ordering = ("order",)
 
-<<<<<<< HEAD
-    class Media:
-        js = ("js/admin-featured-project-slot.js",)
-
-    def get_formset(self, request, obj=None, **kwargs):
-        """
-        Override get_formset to dynamically set the queryset for the articles field
-        based on the project selected in the form. This allows the admin to filter
-        articles based on the project selected in each slot.
-        """
-        formset = super().get_formset(request, obj, **kwargs)
-        original_init = formset.__init__
-
-        def formset_init(self, *args, **kwargs):
-            original_init(self, *args, **kwargs)
-            # After initializing the formset, we can get
-            # the articles for each project in the form
-            for form in self.forms:
-                instance = getattr(form, "instance", None)
-                if instance and instance.pk and instance.project_id:
-                    form.fields["articles"].queryset = Article.objects.filter(
-                        projects__id=instance.project_id
-                    )
-                # When adding new entries, we need to get project from POST data
-                elif request.method == "POST":
-                    prefix = form.prefix  # e.g. featuredprojectslot_set-0
-                    project_field = f"{prefix}-project"
-                    project_id = request.POST.get(project_field)
-                    if project_id:
-                        form.fields["articles"].queryset = Article.objects.filter(
-                            projects__id=project_id
-                        )
-                    else:
-                        form.fields["articles"].queryset = Article.objects.none()
-                else:
-                    form.fields["articles"].queryset = Article.objects.none()
-
-        formset.__init__ = formset_init
-        return formset
-
-    def formfield_for_manytomany(self, db_field, request=None, **kwargs):
-        if db_field.name == "articles":
-            project_id = None
-            if request is not None:
-                data = request.POST or request.GET
-                for key, value in data.items():
-                    if key.endswith("-project") and value:
-                        project_id = value
-                        break
-            if project_id:
-                kwargs["queryset"] = Article.objects.filter(projects__id=project_id)
-            else:
-                kwargs["queryset"] = Article.objects.none()
-        return super().formfield_for_manytomany(db_field, request, **kwargs)
-
-=======
->>>>>>> 7bd02278
 
 @admin.register(HomePage)
 class HomePageAdmin(SingletonModelAdmin):
     inlines = [FeaturedProjectSlotInline]
     fields = ("about_heading", "about_paragraph", "product_stats", "expertise_sections")
-<<<<<<< HEAD
-    formfield_overrides = {TextField: {"widget": admin.widgets.AdminTextareaWidget}}
-=======
     formfield_overrides = {
         TextField: {"widget": admin.widgets.AdminTextareaWidget},
         JSONField: {"widget": PrettyJSONWidget},
     }
->>>>>>> 7bd02278
 
     def get_urls(self):
         urls = super().get_urls()
