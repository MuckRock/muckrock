--- conflicted
+++ resolved
@@ -51,12 +51,7 @@
 markdown # Used for rendering Markdown, obviously!
 memoize # cachable properties
 newrelic # Interface to newrelic service
-<<<<<<< HEAD
-numpy # Used by machine learning
 openpyxl # for reading excel files
-pandas # Used by gloo
-=======
->>>>>>> a0225327
 pdfrw # Used for reading/writing PDFs for form filling in
 phonenumberslite # Library for validating and formatting phone numbers
 pillow # Used by Django for image handling
