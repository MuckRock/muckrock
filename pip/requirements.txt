#
# This file is autogenerated by pip-compile with Python 3.8
# by the following command:
#
#    pip-compile --annotation-style=line pip/requirements.in
#
-e git+https://github.com/theatlantic/django-news-sitemaps.git@django3x#egg=django_news_sitemaps  # via -r pip/requirements.in
-e git+https://github.com/MuckRock/django-opensearch.git@master#egg=django-opensearch  # via -r pip/requirements.in
amqp==2.6.0               # via kombu
asgiref==3.6.0            # via django, scout-apm
backcall==0.2.0           # via ipython
backports-zoneinfo==0.2.1  # via django
beautifulsoup4==4.6.0     # via -r pip/requirements.in, pyembed
billiard==3.6.3.0         # via celery
bleach==4.1.0             # via -r pip/requirements.in
boto==2.42.0              # via smart-open
boto3==1.14.19            # via -r pip/requirements.in, smart-open
botocore==1.17.19         # via boto3, s3transfer
bz2file==0.98             # via smart-open
cachetools==3.1.1         # via zenpy
celery==4.4.6             # via -r pip/requirements.in, django-celery-email
certifi==2017.4.17        # via requests, urllib3
cffi==1.14.0              # via cryptography
chardet==3.0.3            # via -r pip/requirements.in, requests
cryptography==2.9.2       # via social-auth-core
cssselect==0.9.2          # via premailer
cssutils==1.0.1           # via premailer
decorator==4.3.0          # via ipython, traitlets
defusedxml==0.7.0rc1      # via python3-openid, social-auth-core
dill==0.3.2               # via -r pip/requirements.in
django==4.2               # via -r pip/requirements.in, django-activity-stream, django-anymail, django-appconf, django-celery-email, django-choices, django-cors-headers, django-debug-toolbar, django-extensions, django-filter, django-hijack, django-localflavor, django-news-sitemaps, django-opensearch, django-phonenumber-field, django-picklefield, django-redis, django-reversion, django-sslify, django-storages, django-taggit, djangorestframework, dogslow, drf-nested-routers, easy-thumbnails, jsonfield
django-activity-stream==1.4.2  # via -r pip/requirements.in
django-anymail[mailgun]==9.1  # via -r pip/requirements.in
django-appconf==1.0.4     # via django-celery-email, django-compressor, django-opensearch
django-autocomplete-light==3.9.0rc5  # via -r pip/requirements.in
django-celery-email==3.0.0  # via -r pip/requirements.in
django-choices==1.6.1     # via -r pip/requirements.in
django-compressor==4.3.1  # via -r pip/requirements.in
django-constance[database]==2.9.1  # via -r pip/requirements.in
django-cors-headers==3.4.0  # via -r pip/requirements.in
django-debug-toolbar==3.2.2  # via -r pip/requirements.in
django-email-bandit==1.2.0  # via -r pip/requirements.in
django-extensions==3.1.5  # via -r pip/requirements.in
django-filter==21.1       # via -r pip/requirements.in
django-hijack==2.3.0      # via -r pip/requirements.in
django-hosts==5.2         # via -r pip/requirements.in
django-ipware==2.1.0      # via -r pip/requirements.in
django-localflavor==3.1   # via -r pip/requirements.in
django-mathfilters==0.4.0  # via -r pip/requirements.in
django-phonenumber-field==6.0.0  # via -r pip/requirements.in
django-picklefield==3.0.0  # via django-constance
django-premailer==0.2.0   # via -r pip/requirements.in
django-redis==5.1.0       # via python-redis-lock
django-reversion==4.0.1   # via -r pip/requirements.in
django-robots==5.0        # via -r pip/requirements.in
django-simple-history==3.2.0  # via -r pip/requirements.in
django-sslify==0.2.7      # via -r pip/requirements.in
django-storages==1.12.3   # via -r pip/requirements.in
django-taggit==3.1.0      # via -r pip/requirements.in
django-watson==1.5.5      # via -r pip/requirements.in
django-webpack-loader==0.7.0  # via -r pip/requirements.in
djangorestframework==3.14.0  # via -r pip/requirements.in, drf-nested-routers
docutils==0.14            # via botocore
dogslow==1.2              # via -r pip/requirements.in
drf-nested-routers==0.91  # via -r pip/requirements.in
easy-thumbnails==2.8.5    # via -r pip/requirements.in
ecdsa==0.15               # via python-jose
emoji==0.6.0              # via -r pip/requirements.in
et-xmlfile==1.1.0         # via openpyxl
fpdf==1.7.2               # via -r pip/requirements.in
furl==1.0.1               # via -r pip/requirements.in
future==0.18.2            # via celery, pyjwkest, python-documentcloud
fuzzywuzzy==0.18.0        # via -r pip/requirements.in
google-api-python-client==1.6.5  # via -r pip/requirements.in
gunicorn==19.6.0          # via -r pip/requirements.in
httplib2==0.18.1          # via google-api-python-client, oauth2client
idna==2.5                 # via requests
ipython==7.16.1           # via -r pip/requirements.in
ipython-genutils==0.2.0   # via traitlets
jedi==0.17.1              # via ipython
jmespath==0.10.0          # via boto3, botocore
joblib==0.16.0            # via scikit-learn
jsonfield==2.0.2          # via -r pip/requirements.in
kombu==4.6.11             # via celery
levenshtein==0.21.0       # via python-levenshtein
listcrunch==1.0.1         # via python-documentcloud
lob==4.0.1                # via -r pip/requirements.in
lxml==4.5.1               # via premailer
markdown==3.2.2           # via -r pip/requirements.in, pymdown-extensions
memoize==1.0.0            # via -r pip/requirements.in
newrelic==2.70.0.51       # via -r pip/requirements.in
numpy==1.19.0             # via -r pip/requirements.in, scikit-learn, scipy
oauth2client==4.1.2       # via google-api-python-client
oauthlib==2.1.0           # via requests-oauthlib, social-auth-core
openpyxl==3.1.2           # via -r pip/requirements.in
orderedmultidict==1.0.1   # via furl
packaging==16.8           # via bleach
parso==0.7.0              # via jedi
pdfrw==0.4                # via -r pip/requirements.in
pexpect==4.6.0            # via ipython
phonenumberslite==8.8.2   # via -r pip/requirements.in
pickleshare==0.7.5        # via ipython
pillow==7.2.0             # via -r pip/requirements.in, easy-thumbnails, reportlab
plaid-python==3.4.0       # via -r pip/requirements.in
premailer==3.0.0          # via django-premailer
prompt-toolkit==3.0.31    # via ipython
psutil==5.7.2             # via scout-apm
psycopg2-binary==2.8.5    # via -r pip/requirements.in
ptyprocess==0.6.0         # via pexpect
pyasn1==0.4.2             # via oauth2client, pyasn1-modules, python-jose, rsa
pyasn1-modules==0.2.1     # via oauth2client
pycparser==2.20           # via cffi
pycryptodomex==3.6.4      # via pyjwkest
pyembed==1.3.3            # via -r pip/requirements.in
pygments==2.13.0          # via ipython
pyjwkest==1.4.0           # via -r pip/requirements.in
pyjwt==2.3.0              # via social-auth-core
pylibmc==1.6.1            # via -r pip/requirements.in
pymdown-extensions==7.1   # via -r pip/requirements.in
pyparsing==2.4.7          # via packaging
pypdf==3.4.0              # via -r pip/requirements.in
pyphaxio==0.11            # via -r pip/requirements.in
python-dateutil==2.8.1    # via -r pip/requirements.in, botocore, python-documentcloud, zenpy
python-documentcloud==3.0.0  # via -r pip/requirements.in
python-jose==3.1.0        # via social-auth-core
<<<<<<< HEAD
python-levenshtein==0.21.0  # via -r pip/requirements.in
=======
python-levenshtein==0.12.2  # via -r pip/requirements.in
>>>>>>> 10e93bdf
python-redis-lock[django]==3.7.0  # via -r pip/requirements.in
python-stdnum==1.13       # via django-localflavor
python3-openid==3.2.0     # via social-auth-core
pytz==2020.1              # via celery, djangorestframework, zenpy
<<<<<<< HEAD
rapidfuzz==3.0.0          # via levenshtein
=======
>>>>>>> 10e93bdf
ratelimit==2.2.1          # via python-documentcloud
raven==6.10.0             # via -r pip/requirements.in
rcssmin==1.1.1            # via django-compressor
redis==3.5.3              # via -r pip/requirements.in, django-redis, python-redis-lock
reportlab==3.5.47         # via -r pip/requirements.in
requests==2.21.0          # via -r pip/requirements.in, django-anymail, lob, plaid-python, premailer, pyembed, pyjwkest, pyphaxio, python-documentcloud, requests-oauthlib, smart-open, social-auth-core, stripe, zenpy
requests-oauthlib==1.0.0  # via social-auth-core
rjsmin==1.2.1             # via django-compressor
rsa==3.4.2                # via oauth2client, python-jose
rules==2.2                # via -r pip/requirements.in
s3transfer==0.3.3         # via boto3
scikit-learn==0.23.1      # via -r pip/requirements.in
scipy==1.5.0              # via -r pip/requirements.in, scikit-learn
scout-apm==2.16.2         # via -r pip/requirements.in
simplejson==3.16.0        # via -r pip/requirements.in
six==1.15.0               # via bleach, cryptography, django-autocomplete-light, ecdsa, furl, google-api-python-client, oauth2client, orderedmultidict, packaging, pyjwkest, python-dateutil, python-jose, traitlets, zenpy
smart-open==1.6.0         # via -r pip/requirements.in
smartypants==1.8.6        # via -r pip/requirements.in
social-auth-app-django==5.0.0  # via -r pip/requirements.in
social-auth-core[openidconnect]==4.1.0  # via -r pip/requirements.in, social-auth-app-django
sorl-thumbnail==12.9.0    # via -r pip/requirements.in
sqlparse==0.4.4           # via django, django-debug-toolbar
stripe==1.75.0            # via -r pip/requirements.in
threadpoolctl==2.1.0      # via scikit-learn
traitlets==4.3.2          # via ipython
typing-extensions==4.4.0  # via pypdf
unidecode==0.4.19         # via -r pip/requirements.in
uritemplate==3.0.0        # via google-api-python-client
urllib3[secure]==1.24.2   # via botocore, python-documentcloud, requests, scout-apm
vine==1.3.0               # via amqp, celery
wcwidth==0.1.7            # via prompt-toolkit
webencodings==0.5.1       # via bleach
wrapt==1.12.1             # via scout-apm
xlrd==1.1.0               # via -r pip/requirements.in
zenpy==2.0.20             # via -r pip/requirements.in
zipstream==1.1.4          # via -r pip/requirements.in

# The following packages are considered to be unsafe in a requirements file:
# setuptools<|MERGE_RESOLUTION|>--- conflicted
+++ resolved
@@ -123,19 +123,11 @@
 python-dateutil==2.8.1    # via -r pip/requirements.in, botocore, python-documentcloud, zenpy
 python-documentcloud==3.0.0  # via -r pip/requirements.in
 python-jose==3.1.0        # via social-auth-core
-<<<<<<< HEAD
-python-levenshtein==0.21.0  # via -r pip/requirements.in
-=======
 python-levenshtein==0.12.2  # via -r pip/requirements.in
->>>>>>> 10e93bdf
 python-redis-lock[django]==3.7.0  # via -r pip/requirements.in
 python-stdnum==1.13       # via django-localflavor
 python3-openid==3.2.0     # via social-auth-core
 pytz==2020.1              # via celery, djangorestframework, zenpy
-<<<<<<< HEAD
-rapidfuzz==3.0.0          # via levenshtein
-=======
->>>>>>> 10e93bdf
 ratelimit==2.2.1          # via python-documentcloud
 raven==6.10.0             # via -r pip/requirements.in
 rcssmin==1.1.1            # via django-compressor
