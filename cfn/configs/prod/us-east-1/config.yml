--- conflicted
+++ resolved
@@ -57,16 +57,10 @@
 
   # Required
   container:
-<<<<<<< HEAD
-    name: example
-    port: 8080
-    memory_reservation: 128
-=======
     name: muckrock_nginx
     image: muckrock_nginx
     essential: false
-    memory_reservation: 512
->>>>>>> 82524e03
+    memory_reservation: 128
     # Not required, map of environment variables
     # Not required, additional cloudformation properties
     cfn_properties:
