#
# This file is autogenerated by pip-compile
# Make changes in requirements.in, then run this to update:
#
#    pip-compile requirements.in
#
-e git+git://github.com/callowayproject/django-news-sitemaps.git@55da6b72580dd6d79380f2bb17240e7afa00555a#egg=django_news_sitemaps-master
amqp==1.4.9               # via kombu
anyjson==0.3.3            # via kombu
billiard==3.3.0.23        # via celery
boto==2.39.0
celery-haystack==0.10
celery==3.1.23
Click==6.3                # via pyimagediet
contextlib2==0.5.1        # via raven
cssselect==0.9.1          # via premailer
cssutils==1.0.1           # via premailer
dill==0.2.5
django-activity-stream==0.6.1
django-adaptors==0.2.5
django-appconf==1.0.1     # via celery-haystack, django-compressor
django-autocomplete-light==2.3.3
django-celery==3.1.17
django-compressor==2.0
django-dbsettings==0.9.1
<<<<<<< HEAD
=======
django-debug-toolbar==1.4
>>>>>>> ff097ce6
django-filter==0.13.0
django-geojson==2.9.0
django-haystack==2.4.1
django-leaflet==0.18.0
django-localflavor==1.2
django-lot==0.0.6
django-mailgun==0.8.0
django-markdown-deux==1.0.5
django-mathfilters==0.3.0
django-package-monitor==0.3.4
django-premailer==0.1.0
django-pylibmc==0.6.1
django-querycount==0.4.1
django-rest-swagger==0.3.5
django-reversion==1.10.1
django-robots==2.0
django-secure==1.0.1
django-sslify==0.2.7
django-storages==1.4
django-taggit==0.18.0
<<<<<<< HEAD
django==1.9.4
=======
django==1.8.11
>>>>>>> ff097ce6
djangorestframework==3.3.3
dogslow==0.9.7
easy-thumbnails==2.3
gunicorn==19.4.5
image-diet2==1.0
jsonfield==1.0.3
kombu==3.0.34             # via celery
lxml==3.6.0               # via premailer
markdown2==2.3.0          # via django-markdown-deux
newrelic==2.60.0.46
numpy==1.9.1
pascha==0.5
pillow==3.1.1
premailer==2.10.1         # via django-premailer
psycopg2==2.6.1
pyimagediet==1.1.0        # via image-diet2
pylibmc==1.5.0            # via django-pylibmc
pysolr==3.4.0
python-dateutil==2.5.1
python-magic==0.4.10      # via pyimagediet
pytz==2016.1              # via celery
PyYAML==3.11              # via django-rest-swagger, pyimagediet
raven==5.11.1
rcssmin==1.0.6            # via django-compressor
redis==2.10.5
requests==2.9.1
requirements-parser==0.1.0  # via django-package-monitor
rjsmin==1.0.12            # via django-compressor
scikit-learn==0.16.1
scipy==0.14.0
semantic-version==2.5.0   # via django-package-monitor
simplejson==3.8.2         # via django-lot
six==1.10.0               # via django-appconf, django-autocomplete-light, django-geojson, django-mailgun, python-dateutil
<<<<<<< HEAD
=======
sqlparse==0.1.19          # via django-debug-toolbar
>>>>>>> ff097ce6
stripe==1.31.0
unidecode==0.4.19<|MERGE_RESOLUTION|>--- conflicted
+++ resolved
@@ -23,10 +23,7 @@
 django-celery==3.1.17
 django-compressor==2.0
 django-dbsettings==0.9.1
-<<<<<<< HEAD
-=======
 django-debug-toolbar==1.4
->>>>>>> ff097ce6
 django-filter==0.13.0
 django-geojson==2.9.0
 django-haystack==2.4.1
@@ -47,11 +44,7 @@
 django-sslify==0.2.7
 django-storages==1.4
 django-taggit==0.18.0
-<<<<<<< HEAD
 django==1.9.4
-=======
-django==1.8.11
->>>>>>> ff097ce6
 djangorestframework==3.3.3
 dogslow==0.9.7
 easy-thumbnails==2.3
@@ -85,9 +78,6 @@
 semantic-version==2.5.0   # via django-package-monitor
 simplejson==3.8.2         # via django-lot
 six==1.10.0               # via django-appconf, django-autocomplete-light, django-geojson, django-mailgun, python-dateutil
-<<<<<<< HEAD
-=======
 sqlparse==0.1.19          # via django-debug-toolbar
->>>>>>> ff097ce6
 stripe==1.31.0
 unidecode==0.4.19