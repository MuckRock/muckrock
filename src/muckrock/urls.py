"""
URL mappings for muckrock project
"""

# pylint: disable-msg=W0611
# these are called dynmically
from django.conf.urls.defaults import handler404, handler500
# pylint: enable-msg=W0611
from django.conf.urls.defaults import patterns, include, url
from django.contrib import admin
from django.views.generic.simple import direct_to_template
from django.contrib.sitemaps.views import sitemap

import haystack.urls

import accounts.urls, foia.urls, news.urls
import settings
import views
from foia.sitemap import FoiaSitemap
from news.sitemap import ArticleSitemap

admin.autodiscover()

sitemaps = {'FOIA': FoiaSitemap, 'News': ArticleSitemap}

urlpatterns = patterns('',
<<<<<<< HEAD
    url(r'^$', direct_to_template, {'template': 'beta_home.html'}, name='index'),
=======
    url(r'^$', views.front_page, name='index'),
>>>>>>> 79d3e3ae
    url(r'^accounts/', include(accounts.urls)),
    url(r'^foi/', include(foia.urls)),
    url(r'^news/', include(news.urls)),
    url(r'^admin/', include(admin.site.urls)),
    url(r'^search/', include(haystack.urls)),
    url(r'^sitemap\.xml$', sitemap, {'sitemaps': sitemaps}, name='sitemap'),
)

if settings.DEBUG:
    urlpatterns += patterns('',
        (r'^static/(?P<path>.*)$', 'django.views.static.serve',
            {'document_root': settings.MEDIA_ROOT}),
    )<|MERGE_RESOLUTION|>--- conflicted
+++ resolved
@@ -8,7 +8,6 @@
 # pylint: enable-msg=W0611
 from django.conf.urls.defaults import patterns, include, url
 from django.contrib import admin
-from django.views.generic.simple import direct_to_template
 from django.contrib.sitemaps.views import sitemap
 
 import haystack.urls
@@ -24,11 +23,7 @@
 sitemaps = {'FOIA': FoiaSitemap, 'News': ArticleSitemap}
 
 urlpatterns = patterns('',
-<<<<<<< HEAD
-    url(r'^$', direct_to_template, {'template': 'beta_home.html'}, name='index'),
-=======
     url(r'^$', views.front_page, name='index'),
->>>>>>> 79d3e3ae
     url(r'^accounts/', include(accounts.urls)),
     url(r'^foi/', include(foia.urls)),
     url(r'^news/', include(news.urls)),
