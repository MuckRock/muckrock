--- conflicted
+++ resolved
@@ -77,15 +77,9 @@
 
 					<ul class="tabbed">
 						{% block main-nav %}
-<<<<<<< HEAD
 						<li class="{% active request "^/news/" %}"><a href="{%url news-index%}">News</a></li>
-						<li class="{% active request "^/foia/(new)|(update)|(delete)/" %}"><a href="{%url foia-create%}">Submit Request</a></li>
-						<li class="{% active request "^/foia/(list)|(view)/" %}"><a href="{%url foia-list%}">FOIA Requests</a></li>
-=======
-						<li class="{% active request "(^/$)|(^/news/)" %}"><a href="{%url index%}">News</a></li>
 						<li class="{% active request "^/foia/((new)|(update)|(delete))/" %}"><a href="{%url foia-create%}">Submit Request</a></li>
 						<li class="{% active request "^/foia/((list)|(view))/" %}"><a href="{%url foia-list%}">FOIA Requests</a></li>
->>>>>>> 576b3b50
 						<li class="{% active request "^/accounts/" %}"><a href="{%url acct-my-profile%}">Account Information</a></li>
 						<li><a href="/blog/">Blog</a></li>
 						{% endblock %}
