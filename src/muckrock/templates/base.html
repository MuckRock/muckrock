{% load tags %}
<!DOCTYPE html PUBLIC "-//W3C//DTD XHTML 1.0 Transitional//EN" "http://www.w3.org/TR/xhtml1/DTD/xhtml1-transitional.dtd">
<html xmlns="http://www.w3.org/1999/xhtml" dir="ltr">

<head>
	<meta http-equiv="content-type" content="text/html; charset=UTF-8"/>
	<meta name="description" content=""/>
	<meta name="keywords" content="" />
	<meta name="author" content="" />
	<link rel="stylesheet" type="text/css" href="/static/css/style.css" media="screen" />
	<title>MuckRock | {% block title %}News{% endblock %}</title>
</head>

<body id="top">

<div id="network">
	<div class="center-wrapper">

		<div class="left">{% now "l, F j, Y" %}</div>
		<div class="right">

			<ul class="tabbed" id="network-tabs">
				{% if user.is_authenticated %}
				<li><a href="{% url acct-my-profile %}">My Account</a></li>
				<li><a href="{% url acct-logout %}">Log Out</a></li>
				{% else %}
				<li><a href="{% url acct-login %}">Log in</a></li>
				<li><a href="{% url acct-register %}">Register</a></li>
				{% endif %}
			</ul>

			<div class="clearer">&nbsp;</div>
		
		</div>
		
		<div class="clearer">&nbsp;</div>

	</div>
</div>

<div id="site">
	<div class="center-wrapper">

		<div id="header">

			<div class="right" id="toolbar">
				&nbsp;
			</div>

			<div class="clearer">&nbsp;</div>

			<div id="site-title">

				<h1><a href="{%url index%}">MuckRock</a> <span> / {% block headline %}Welcome{% endblock %}</span></h1>

			</div>

			<div id="navigation">
				
				<div id="main-nav">

					<ul class="tabbed">
						{% block main-nav %}
						<li class="{% active request "^/news/" %}"><a href="{%url news-index%}">News</a></li>
						<li class="{% active request "^/foia/" %}"><a href="{%url foia-index%}">FOIA Requests</a></li>
						<li class="{% active request "^/accounts/" %}"><a href="{%url acct-my-profile%}">Account Information</a></li>
						{% endblock %}
					</ul>

					<div class="clearer">&nbsp;</div>

				</div>

				<div id="sub-nav">

					{% block sub-nav %}
					<ul class="tabbed">
						<li>&nbsp;</li>
					</ul>
					{% endblock %}

					<div class="clearer">&nbsp;</div>

				</div>

			</div>

		</div>

		<div class="main" id="main-two-columns">

			<div class="left" id="main-left">

				{% block content %} {% endblock %}

			</div>

			<div class="right sidebar" id="sidebar">
				
				{% block sidebar %} {% endblock %}

			</div>

			<div class="clearer">&nbsp;</div>

		</div>

		<div id="dashboard">

			<div class="column left" id="column-1">
				
				<div class="column-content">
				
					<div class="column-title">About MuckRock</div>

<<<<<<< HEAD
					<a href="#">Learn more &#187;</a>
=======
					<p>We make tools to keep our government transparent and accountable.</p>
>>>>>>> 7a053a65

				</div>

			</div>

			<div class="column left" id="column-2">

				<div class="column-content">
				
					<div class="column-title">Follow Us</div>
					<a href="http://www.twitter.com/muckrocknews">@MuckRockNews</a>

				</div>

			</div>

			<div class="column left" id="column-3">

				<div class="column-content">
				
					<div class="column-title">Want to Learn More?</div>

<<<<<<< HEAD
					<a href="#">Frequently Asked Questions (FAQ) &#187;</a>
				
=======
					<p>Read our <a href="/blog">blog</a>.</p>

>>>>>>> 7a053a65
				</div>

			</div>

			<div class="column right" id="column-4">

				<div class="column-content">
				
					<div class="column-title">Get in Touch</div>

					<p>Email: <a href="mailto:info@muckrock.com">info@muckrock.com</a></p>

				</div>

			</div>

			<div class="clearer">&nbsp;</div>

		</div>

		<div id="footer">

			<div class="left">&copy; 2010 MuckRock <span class="text-separator">&rarr;</span> <a href="#">Home</a> <span class="text-separator">|</span><a href="/blog/">Blog</a></div>
			<div class="right"></div>

			<div class="clearer">&nbsp;</div>

		</div>

	</div>
</div>

</body>
</html><|MERGE_RESOLUTION|>--- conflicted
+++ resolved
@@ -113,11 +113,7 @@
 				
 					<div class="column-title">About MuckRock</div>
 
-<<<<<<< HEAD
-					<a href="#">Learn more &#187;</a>
-=======
 					<p>We make tools to keep our government transparent and accountable.</p>
->>>>>>> 7a053a65
 
 				</div>
 
@@ -140,13 +136,8 @@
 				
 					<div class="column-title">Want to Learn More?</div>
 
-<<<<<<< HEAD
-					<a href="#">Frequently Asked Questions (FAQ) &#187;</a>
-				
-=======
 					<p>Read our <a href="/blog">blog</a>.</p>
 
->>>>>>> 7a053a65
 				</div>
 
 			</div>
