"""
Views for the FOIA application
"""

from django.contrib.auth.decorators import login_required
from django.contrib.auth.models import User
from django.contrib import messages
from django.core.urlresolvers import reverse
from django.http import HttpResponseRedirect, Http404
from django.shortcuts import render_to_response, get_object_or_404
from django.template.defaultfilters import slugify
from django.template import RequestContext
from django.views.generic import list_detail

from datetime import datetime, timedelta

from foia.forms import FOIARequestForm, FOIADeleteForm
from foia.models import FOIARequest, FOIAImage
from accounts.models import RequestLimitError
from muckrock.utils import process_get

def _foia_form_handler(request, foia, action):
    """Handle a form for a FOIA request - user to create and update a FOIA request"""

    if request.method == 'POST':
        status_dict = {'Submit': 'submitted', 'Save': 'started'}

        try:
            if request.POST['submit'] == 'Submit':
                foia.date_submitted = datetime.now()
                foia.date_due = datetime.now() + timedelta(15)

            foia.status = status_dict[request.POST['submit']]

            form = FOIARequestForm(request.POST, instance=foia)

            if form.is_valid():
                request.user.get_profile().make_request()
                foia_request = form.save(commit=False)
                foia_request.slug = slugify(foia_request.title)
                foia_request.save()

                return HttpResponseRedirect(foia_request.get_absolute_url())

        except KeyError:
            # bad post, not possible from web form
            form = FOIARequestForm(instance=foia)
        except RequestLimitError:
            # no requests left
            return render_to_response('foia/foiarequest_error.html',
                                      context_instance=RequestContext(request))

    else:
        form = FOIARequestForm(initial=process_get(request.GET), instance=foia)

    return render_to_response('foia/foiarequest_form.html',
                              {'form': form, 'action': action},
                              context_instance=RequestContext(request))

@login_required
def update(request, jurisdiction, slug, idx):
    """Update a started FOIA Request"""

    foia = get_object_or_404(FOIARequest, jurisdiction=jurisdiction, slug=slug, id=idx)

    if not foia.is_editable():
        return render_to_response('error.html',
                 {'message': 'You may only edit non-submitted requests unless a fix is requested'},
                 context_instance=RequestContext(request))
    if foia.user != request.user:
        return render_to_response('error.html',
                 {'message': 'You may only edit your own requests'},
                 context_instance=RequestContext(request))

    return _foia_form_handler(request, foia, 'Update')

@login_required
def delete(request, jurisdiction, slug, idx):
    """Delete a non-submitted FOIA Request"""

    foia = get_object_or_404(FOIARequest, jurisdiction=jurisdiction, slug=slug, id=idx)

    if not foia.is_deletable():
        return render_to_response('error.html',
                 {'message': 'You may only delete non-submitted requests.'},
                 context_instance=RequestContext(request))
    if foia.user != request.user:
        return render_to_response('error.html',
                 {'message': 'You may only delete your own requests'},
                 context_instance=RequestContext(request))

    if request.method == 'POST':
        form = FOIADeleteForm(request.POST)
        if form.is_valid():
            foia.delete()
            messages.info(request, 'Request succesfully deleted')
            return HttpResponseRedirect(reverse('foia-list-user',
                                                kwargs={'user_name': request.user.username}))
    else:
        form = FOIADeleteForm()

    return render_to_response('foia/foiarequest_delete.html',
                              {'form': form, 'foia': foia},
                              context_instance=RequestContext(request))

@login_required
def update_list(request):
    """List of all FOIA requests by a given user"""

    return list_detail.object_list(request,
                                   FOIARequest.objects.get_editable().filter(user=request.user),
                                   paginate_by=10,
                                   template_name='foia/foiarequest_update_list.html')

@login_required
def list_by_user(request, user_name):
    """List of all FOIA requests by a given user"""

    user = get_object_or_404(User, username=user_name)
    return list_detail.object_list(request, FOIARequest.objects.filter(user=user), paginate_by=10)

@login_required
def sorted_list(request, sort_order, field):
    """Sorted list of FOIA requests"""

    if sort_order not in ['asc', 'desc']:
        raise Http404()
    if field not in ['title', 'status', 'user', 'jurisdiction']:
        raise Http404()

    ob_field = '-' + field if sort_order == 'desc' else field
    return list_detail.object_list(request,
                                   FOIARequest.objects.all().order_by(ob_field),
                                   paginate_by=10,
                                   extra_context={'sort_by': field, 'sort_order': sort_order})

<<<<<<< HEAD
@login_required
def detail(request, jurisdiction, user_name, slug):
=======
def detail(request, jurisdiction, slug, idx):
>>>>>>> 576b3b50
    """Details of a single FOIA request"""

    foia = get_object_or_404(FOIARequest, jurisdiction=jurisdiction, slug=slug, id=idx)
    extra_context = {'object': foia}
    if foia.date_due:
        extra_context['past_due'] = foia.date_due < datetime.now().date()
    else:
        extra_context['past_due'] = False

    return render_to_response('foia/foiarequest_detail.html',
                              extra_context,
                              context_instance=RequestContext(request))

<<<<<<< HEAD
@login_required
def document_detail(request, jurisdiction, user_name, slug, page):
=======
def document_detail(request, jurisdiction, slug, idx, page):
>>>>>>> 576b3b50
    """Details of a single FOIA request"""

    foia = get_object_or_404(FOIARequest, jurisdiction=jurisdiction, slug=slug, id=idx)
    doc = get_object_or_404(FOIAImage, foia=foia, page=page)

    max_width = 640
    if doc.image.width > max_width:
        width = max_width
        height = int((float(max_width) /  doc.image.width) * doc.image.height)
    else:
        width = doc.image.width
        height = doc.image.height

    return render_to_response('foia/foiarequest_doc_detail.html',
                              {'doc': doc, 'width': width, 'height': height},
                              context_instance=RequestContext(request))<|MERGE_RESOLUTION|>--- conflicted
+++ resolved
@@ -134,12 +134,8 @@
                                    paginate_by=10,
                                    extra_context={'sort_by': field, 'sort_order': sort_order})
 
-<<<<<<< HEAD
 @login_required
-def detail(request, jurisdiction, user_name, slug):
-=======
 def detail(request, jurisdiction, slug, idx):
->>>>>>> 576b3b50
     """Details of a single FOIA request"""
 
     foia = get_object_or_404(FOIARequest, jurisdiction=jurisdiction, slug=slug, id=idx)
@@ -153,12 +149,8 @@
                               extra_context,
                               context_instance=RequestContext(request))
 
-<<<<<<< HEAD
 @login_required
-def document_detail(request, jurisdiction, user_name, slug, page):
-=======
 def document_detail(request, jurisdiction, slug, idx, page):
->>>>>>> 576b3b50
     """Details of a single FOIA request"""
 
     foia = get_object_or_404(FOIARequest, jurisdiction=jurisdiction, slug=slug, id=idx)
