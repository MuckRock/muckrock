<<<<<<< HEAD
import os
# Third Party
from invoke import task

=======
# Standard Library
import os

# Third Party
from invoke import task


>>>>>>> 7cf291d2
def get_project_name():
    path = ".envs/.local/.compose"
    if not os.path.exists(path):
        return os.path.basename(os.getcwd())
    with open(path) as f:
        for line in f:
            if line.startswith("COMPOSE_PROJECT_NAME="):
                project_name = line.strip().split("=", 1)[1]
                return project_name
<<<<<<< HEAD
    print(f"DEBUG: COMPOSE_PROJECT_NAME not found in {path}, defaulting to the current working directory's name")
=======
    print(
        f"DEBUG: COMPOSE_PROJECT_NAME not found in {path}, defaulting to the current working directory's name"
    )
>>>>>>> 7cf291d2
    return os.path.basename(os.getcwd())


PROJECT_NAME = get_project_name()

DOCKER_COMPOSE_RUN_OPT = f"docker compose -p {PROJECT_NAME} -f local.yml run {{opt}} --rm {{service}} {{cmd}}"

DOCKER_COMPOSE_RUN_OPT_USER = DOCKER_COMPOSE_RUN_OPT.format(
    opt="-u $(id -u):$(id -g) {opt}", service="{service}", cmd="{cmd}"
)
DOCKER_COMPOSE_RUN = DOCKER_COMPOSE_RUN_OPT.format(
    opt="", service="{service}", cmd="{cmd}"
)
DJANGO_RUN = DOCKER_COMPOSE_RUN.format(service="muckrock_django", cmd="{cmd}")
DJANGO_RUN_USER = DOCKER_COMPOSE_RUN_OPT_USER.format(
    opt="", service="muckrock_django", cmd="{cmd}"
)

# Release
# --------------------------------------------------------------------------------


@task(aliases=["prod", "p"])
def production(c):
    """Merge your dev branch into master and push to production"""
    c.run("git pull origin dev")
    c.run("git checkout master")
    c.run("git pull origin master")
    c.run("git merge dev")
    c.run("git push origin master")
    c.run("git checkout dev")
    c.run("git push origin dev")


@task
def staging(c):
    """Push out staging"""
    c.run("git push origin staging")


# Test
# --------------------------------------------------------------------------------


@task
def test(c, path="muckrock", create_db=False, ipdb=False, warnings=False):
    """Run the test suite"""
    create_switch = "--create-db" if create_db else ""
    ipdb_switch = "--pdb --pdbcls=IPython.terminal.debugger:Pdb" if ipdb else ""
    warnings = "-e PYTHONWARNINGS=always" if warnings else ""

    c.run(
        DOCKER_COMPOSE_RUN_OPT_USER.format(
            opt=f"-e DJANGO_SETTINGS_MODULE=muckrock.settings.test {warnings}",
            service="muckrock_django",
            cmd=f"pytest {create_switch} {ipdb_switch} {path}",
        ),
        pty=True,
    )


@task
def pytest(c, path="muckrock", create_db=False, ipdb=False, warnings=False):
    """Run the test suite"""
    create_switch = "--create-db" if create_db else ""
    ipdb_switch = "--pdb --pdbcls=IPython.terminal.debugger:Pdb" if ipdb else ""
    warnings = "-e PYTHONWARNINGS=always" if warnings else ""

    c.run(
        DOCKER_COMPOSE_RUN_OPT_USER.format(
            opt=f"-e DJANGO_SETTINGS_MODULE=muckrock.settings.test {warnings}",
            service="muckrock_django",
            cmd=f"pytest {create_switch} {ipdb_switch} {path}",
        ),
        pty=True,
    )


@task
def test_codeship(c, v=1):
    c.run(f"pytest -c muckrock")


@task
def coverage(c, settings="test", reuse="0", codeship=False):
    """Run the tests and generate a coverage report"""
    if codeship:
        settings = "codeship"
    cmds = [
        "coverage erase",
        'coverage run --branch --source muckrock --omit="*/migrations/*" '
        f"manage.py test --settings=muckrock.settings.{settings}",
        # "coverage html -i",
    ]
    if codeship:
        for cmd in cmds:
            c.run(cmd)
    else:
        sh_cmd = " && ".join(cmds)
        cmd = DOCKER_COMPOSE_RUN_OPT_USER.format(
            opt="-e REUSE_DB={reuse}".format(reuse=reuse),
            service="muckrock_django",
            cmd=f"sh -c '{sh_cmd}'",
        )
        c.run(cmd)


# Code Quality
# --------------------------------------------------------------------------------


@task
def pylint(c, codeship=False):
    """Run the linter"""
    cmd = "pylint muckrock"
    if codeship:
        c.run(cmd)
    else:
        c.run(
            DOCKER_COMPOSE_RUN_OPT.format(
                opt="-e DJANGO_SETTINGS_MODULE=muckrock.settings.local",
                service="muckrock_django",
                cmd=cmd,
            )
        )


@task
def format(c):
    """Format your code"""
    c.run(
        DJANGO_RUN_USER.format(
            cmd="black muckrock --exclude migrations\\|vendor\\|gloo && "
            "isort --recursive muckrock --skip ./muckrock/gloo"
        )
    )


@task(name="format-check")
def format_check(c):
    """Check your code format"""
    c.run(
        DJANGO_RUN_USER.format(
            cmd="black --check muckrock --exclude migrations\\|vendor\\|gloo && "
            "isort --check-only --recursive muckrock --skip ./muckrock/gloo"
        )
    )


# Run
# --------------------------------------------------------------------------------


@task
def up(c):
    """Start the docker images"""
    project = get_project_name()
    c.run(f"docker compose -p {project} up -d ")
<<<<<<< HEAD
=======


@task
def down(c):
    """Shut down the docker images using the correct project name"""
    project = get_project_name()
    print(f"Bringing down containers for project: {project}")
    c.run(f"docker compose -p {project} down")
>>>>>>> 7cf291d2

@task
def down(c):
    """Shut down the docker images using the correct project name"""
    project = get_project_name()
    print(f"Bringing down containers for project: {project}")
    c.run(f"docker compose -p {project} down")

@task
def runserver(c):
    """Run the development server"""
    c.run(
        DOCKER_COMPOSE_RUN_OPT.format(
            opt="--service-ports --use-aliases", service="muckrock_django", cmd=""
        ),
        pty=True,
    )


@task
def celeryworker(c):
    """Run a celery worker"""
    c.run(
        DOCKER_COMPOSE_RUN_OPT.format(
            opt="--use-aliases", service="muckrock_celeryworker", cmd=""
        )
    )


@task
def celerybeat(c):
    """Run the celery scheduler"""
    c.run(
        DOCKER_COMPOSE_RUN_OPT.format(
            opt="--use-aliases", service="muckrock_celerybeat", cmd=""
        )
    )


@task
def shell(c, opts=""):
    """Run an interactive python shell"""
    c.run(
        DJANGO_RUN.format(cmd="python manage.py shell_plus {opts}".format(opts=opts)),
        pty=True,
    )


@task
def sh(c):
    """Run an interactive shell"""
    c.run(
        DOCKER_COMPOSE_RUN_OPT.format(
            opt="--use-aliases", service="muckrock_django", cmd="sh"
        ),
        pty=True,
    )


@task
def dbshell(c, opts=""):
    """Run an interactive db shell"""
    c.run(
        DJANGO_RUN.format(cmd="python manage.py dbshell {opts}".format(opts=opts)),
        pty=True,
    )


@task(aliases=["m"])
def manage(c, cmd):
    """Run a Django management command"""
    c.run(DJANGO_RUN_USER.format(cmd="python manage.py {cmd}".format(cmd=cmd)))


@task
def run(c, cmd):
    """Run a command directly on the docker instance"""
    c.run(DJANGO_RUN_USER.format(cmd=cmd))


@task
def npm(c, cmd):
    """Run an NPM command"""
    c.run(DJANGO_RUN.format(cmd="npm {cmd}".format(cmd=cmd)), pty=True)


@task
def heroku(c, staging=False):
    """Run commands on heroku"""
    if staging:
        app = "muckrock-staging"
    else:
        app = "muckrock"
    c.run(
        "heroku run --app {app} python manage.py shell_plus".format(app=app), pty=True
    )


# Dependency Management
# --------------------------------------------------------------------------------


@task(name="pip-compile")
def pip_compile(c, upgrade=False, package=None):
    """Run pip compile"""
    if package:
        upgrade_flag = "--upgrade-package {package}".format(package=package)
    elif upgrade:
        upgrade_flag = "--upgrade"
    else:
        upgrade_flag = ""
    c.run(
        DJANGO_RUN.format(
            cmd="pip-compile {upgrade_flag} pip/requirements.in &&"
            "pip-compile {upgrade_flag} pip/dev-requirements.in".format(
                upgrade_flag=upgrade_flag
            )
        )
    )


@task
def build(c):
    """Build the docker images"""
    c.run("docker compose build")


@task(name="update-staging-db")
def update_staging_db(c):
    """Update the staging database"""
    c.run("heroku maintenance:on --app muckrock-staging")
    c.run("heroku pg:copy muckrock::DATABASE_URL DATABASE_URL --app muckrock-staging")
    c.run("heroku maintenance:off --app muckrock-staging")


# Static file populating
# --------------------------------------------------------------------------------


@task(name="sync-aws")
def sync_aws(c):
    """Sync images from AWS to match the production database"""

    folders = [
        "account_images",
        "agency_images",
        "jurisdiction_images",
        "news_images",
        "news_photos/2019",
        "project_images",
    ]
    for folder in folders:
        c.run(
            "aws s3 sync s3://muckrock/{folder} ./muckrock/static/media/{folder}".format(
                folder=folder
            )
        )


@task(name="sync-aws-staging")
def sync_aws_staging(c):
    """Sync images from AWS to match the production database"""

    folders = [
        "account_images",
        "agency_images",
        "jurisdiction_images",
        "news_images",
        "news_photos",
        "project_images",
    ]
    for folder in folders:
        c.run(
            "aws s3 sync s3://muckrock/{folder} "
            "s3://muckrock-staging//{folder} --acl public-read".format(folder=folder)
        )<|MERGE_RESOLUTION|>--- conflicted
+++ resolved
@@ -1,17 +1,10 @@
-<<<<<<< HEAD
+# Standard Library
 import os
+
 # Third Party
 from invoke import task
 
-=======
-# Standard Library
-import os
-
-# Third Party
-from invoke import task
-
-
->>>>>>> 7cf291d2
+
 def get_project_name():
     path = ".envs/.local/.compose"
     if not os.path.exists(path):
@@ -21,13 +14,9 @@
             if line.startswith("COMPOSE_PROJECT_NAME="):
                 project_name = line.strip().split("=", 1)[1]
                 return project_name
-<<<<<<< HEAD
-    print(f"DEBUG: COMPOSE_PROJECT_NAME not found in {path}, defaulting to the current working directory's name")
-=======
     print(
         f"DEBUG: COMPOSE_PROJECT_NAME not found in {path}, defaulting to the current working directory's name"
     )
->>>>>>> 7cf291d2
     return os.path.basename(os.getcwd())
 
 
@@ -186,8 +175,6 @@
     """Start the docker images"""
     project = get_project_name()
     c.run(f"docker compose -p {project} up -d ")
-<<<<<<< HEAD
-=======
 
 
 @task
@@ -196,7 +183,7 @@
     project = get_project_name()
     print(f"Bringing down containers for project: {project}")
     c.run(f"docker compose -p {project} down")
->>>>>>> 7cf291d2
+
 
 @task
 def down(c):
@@ -204,6 +191,7 @@
     project = get_project_name()
     print(f"Bringing down containers for project: {project}")
     c.run(f"docker compose -p {project} down")
+
 
 @task
 def runserver(c):
