# MuckRock

[![Codeship Status for MuckRock/muckrock][codeship-img]][codeship]
[![codecov.io][codecov-img]][codecov]

## Install

1. Check out the git repository
  1. `git clone git@github.com:MuckRock/muckrock.git`

2. Set up your virtual machine
  1. Install [Vagrant][vagrant] and [VirtualBox][virtualbox]
  2. Run `vagrant up` (this will take a while)
  3. Run `vagrant ssh` to ssh into the virtual machine

3. Set the secrets
  1. `cd muckrock`
  2. `touch .settings.sh`
  3. The `.settings.sh` file should **never** be checked in to the repository.
  4. We will send you the (definitely) sensitive information in a (probably) secure manner.
  5. Inside your VM, add `source ~/muckrock/.settings.sh` the `~/.bashrc` file.
  6. Inside your VM, run `source ~/.bashrc`.

<<<<<<< HEAD
4. Populate the database and sync the files from AWS inside the virtual machine (Run all commands inside the VM)
  1. Restart the database to pick up correct permissions, `sudo service postgresql`
  2. Pull the database, `fab populate-db`
  3. Pull files from S3, `fab sync-aws`
=======
4. Populate the database and sync the files from AWS inside the virtual machine
  1. `cd muckrock`
  2. `fab populate-db`
  3. `fab sync-aws`
>>>>>>> dcd68bcf

5. Run the test server inside the virtual machine
  1. Run `fab mail &` to start a background email server
  2. Run `fab celery &` to start a background task queue
  3. Run `fab runserver` to start a server instance
  4. Navigate your web browser (from the host machine) to `localhost:8000`

You should have a fully populated MuckRock site running locally now.
The code checked out from GitHub is synced between the virtual machine and your host machine, so you may edit the code using your favorite text editor locally while running the code from within the virtual machine. To run the server again, just follow step 4.

## Test and lint

* Test your code in one of two ways:
    * Run `fab test` to run all the tests.
    * Run `fab test:muckrock.<app>` to test a particular application.
    * Run `fab test:muckrock,1` to reuse the database between tests, which saves a ton of time.
* Lint your code by running `fab pylint`.

## Push and deploy

The `master` branch represents our product code. `master` should only ever be updated by merges from the `dev` branch, which tracks it. New features should be branched from `dev`, then merged back into `dev` once they are tested and linted. Any feature branch pushed to GitHub will be evaluated by Codeship. If the `staging` branch is pushed, the [staging server][staging] will be updated. If the `master` branch is pushed, the [production server][production] will be updated.

[codeship]: https://codeship.com/projects/52228
[codeship-img]: https://codeship.com/projects/c14392c0-630c-0132-1e4c-4ad47cf4b99f/status?branch=master
[staging]: http://muckrock-staging.herokuapp.com
[production]: https://www.muckrock.com
[vagrant]: https://www.vagrantup.com/downloads.html
[virtualbox]: https://www.virtualbox.org
[codecov-img]:https://codecov.io/github/MuckRock/muckrock/coverage.svg?token=SBg37XM3j1&branch=master
[codecov]: https://codecov.io/github/MuckRock/muckrock?branch=master<|MERGE_RESOLUTION|>--- conflicted
+++ resolved
@@ -18,20 +18,12 @@
   2. `touch .settings.sh`
   3. The `.settings.sh` file should **never** be checked in to the repository.
   4. We will send you the (definitely) sensitive information in a (probably) secure manner.
-  5. Inside your VM, add `source ~/muckrock/.settings.sh` the `~/.bashrc` file.
   6. Inside your VM, run `source ~/.bashrc`.
 
-<<<<<<< HEAD
 4. Populate the database and sync the files from AWS inside the virtual machine (Run all commands inside the VM)
   1. Restart the database to pick up correct permissions, `sudo service postgresql`
   2. Pull the database, `fab populate-db`
   3. Pull files from S3, `fab sync-aws`
-=======
-4. Populate the database and sync the files from AWS inside the virtual machine
-  1. `cd muckrock`
-  2. `fab populate-db`
-  3. `fab sync-aws`
->>>>>>> dcd68bcf
 
 5. Run the test server inside the virtual machine
   1. Run `fab mail &` to start a background email server
