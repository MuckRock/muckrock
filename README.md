# MuckRock
**MuckRock** &middot; [Squarelet][squarelet] &middot; [DocumentCloud][documentcloud] &middot; [DocumentCloud-Frontend][documentcloudfrontend]

[![Codeship Status for MuckRock/muckrock][codeship-img]][codeship]
[![codecov.io][codecov-img]][codecov]

MuckRock is a non-profit collaborative news site that gives you the tools to keep our government transparent and accountable.

## Prerequisites 
MuckRock depends on Squarelet for user authentication. As the services need to communivate directly, the development environment for MuckRock depends on the development environment for Squarelet - the MuckRock docker containers will join Squarelet's docker network. [Please install Squarelet and set up its development environment first][squarelet].

## Install

### Software required

1. [docker][docker-install]
3. [python][python-install]
4. [invoke][invoke-install]
5. [git][git-install]

### Installation Steps

1. Check out the git repository - `git clone git@github.com:MuckRock/muckrock.git`
2. Enter the directory - `cd muckrock`
3. Run the dotenv initialization script - `python initialize_dotenvs.py`
This will create files with the environment variables needed to run the development environment.
<<<<<<< HEAD
4. Set an environment variable that directs `docker-compose` to use the `local.yml` file - `export COMPOSE_FILE=local.yml`
5. Set up the javascript run `inv npm "install"` and `inv npm "run build"`
6. Start the docker images - `inv up`
This will build and start all of the docker images using docker-compose.
7. Set `dev.muckrock.com` to point to localhost - `echo "127.0.0.1   dev.muckrock.com" | sudo tee -a /etc/hosts`
8. Enter `dev.muckrock.com` into your browser - you should see the MuckRock home page.
9. In  `.envs/.local/.django` set the following environment variables:

-   `SQUARELET_KEY`  to the value of Client ID from the Squarelet Client
-   `SQUARELET_SECRET`  to the value of Client SECRET from the Squarelet Client
10. You must restart the Docker Compose session (via the command `docker-compose down` followed by `docker-compose up`) each time you change a `.django` file for it to take effect.

You should now be able to log in to MuckRock using your Squarelet account.
=======
4. Set up the javascript run `inv npm "install"` and `inv npm "run build"`
5. Start the docker images - `inv up`
This will build and start all of the docker images using docker compose.  The invoke tasks specify the `local.yml` configuration file for docker compose.  If you would like to run docker compose commands directly, set the environment variable `export COMPSE_FILE=local.yml`.
6. Set `dev.muckrock.com` to point to localhost - `sudo echo "127.0.0.1   dev.muckrock.com" >> /etc/hosts`
7. Enter `dev.muckrock.com` into your browser - you should see the MuckRock home page.
>>>>>>> 6fac0ea4

## Docker info

The development environment is managed via [docker][docker] and [docker compose][docker compose].  Please read up on them if you are unfmiliar with them.  The docker compose file is `local.yml`.  If you would like to run `docker compose` commands directly, please run `export COMPOSE_FILE=local.yml` so you don't need to specify it in every command.

The containers which are run include the following:

* Django
This is the [Django][django] application

* PostgreSQL
[PostgreSQL][postgres] is the relational database used to store the data for the Django application

* Redis
[Redis][redis] is an in-memory datastore, used as a message broker for Celery as well as a cache backend for Django.

* Celery Worker
[Celery][celery] is a distrubuted task queue for Python, used to run background tasks from Django.  The worker is responsible for running the tasks.

* Celery Beat
The celery beat image is responsible for queueing up periodic celery tasks.

All systems can be brought up using `inv up`.  You can rebuild all images using `inv build`.  There are various other invoke commands for common tasks interacting with docker, which you can view in the `tasks.py` file.

### Networking Setup

The MuckRock development environment will join Squarelet's environments docker network, so that the services can coexist.  Please see the README file from Squarelet for more information.

### Environment Variables

The application is configured with environment variables in order to make it easy to customize behavior in different environments (dev, testing, staging, production, etc).  Some of this environment variables may be sensitive information, such as passwords or API tokens to various services.  For this reason, they are not to be checked in to version control.  In order to assist with the setup of a new development environment, a script called `initialize_dotenvs.py` is provided which will create the files in the expected places, with the variables included.  Those which require external accounts will generally be left blank, and you may sign up for an account to use for development and add your own credentials in.  You may also add extra configuration here as necessary for your setup.

## Invoke info

Invoke is a task execution library.  It is used to allow easy access to common commands used during development.  You may look through the file to see the commands being run.  I will go through some of the more important ones here.

### Release
`inv prod` will merge your dev branch into master, and push to GitHub, which will trigger [CodeShip][codeship] to release it to Heroku, as long as all code checks pass.  The production site is currently hosted at [https://www.muckrock.com/](https://www.muckrock.com/).
`inv staging` will push the staging branch to GitHub, which will trigger CodeShip to release it to Heroku, as long as all code checks pass.  The staging site is currently hosted at [https://muckrock-staging.herokuapp.com/](https://muckrock-staging.herokuapp.com/).

### Test
`inv test` will run the test suite.  To reuse the database, pass it the `-r=1` option.
`inv coverage` will run the test suite and generate a coverage report at `htmlcov/index.html`.

The test suite will be run on CodeShip prior to releasing new code.  Please ensure your code passes all tests before trying to release it.  Also please add new tests if you develop new code.

### Code Quality
`inv pylint` will run [pylint][pylint].  It is possible to silence checks, but should only be done in instances where pylint is misinterpreting the code.
`inv format` will format the code using the [yapf][yapf] code formatter.

Both linting and formatting are checked on CodeShip.  Please ensure your code is linted and formatted correctly before attempting to release changes.

### Run
`inv up` will start all containers in the background.
`inv runserver` will run the Django server in the foreground.  Be careful to not have multiple Django servers running at once.  Running the server in the foreground is mainly useful for situations where you would like to use an interactive debugger within your application code.
`inv shell` will run an interactive python shell within the Django environment.
`inv sh` will run a bash shell within the Django docker comtainer.
`inv dbshell` will run a postgresql shell.
`inv manage` will allow you to easily run Django manage.py commands.
`inv npm` will allow you to run NPM commands.  `inv npm "run build"` should be run to rebuild assets if any javascript or CSS is changed. If you will be editing a lot of javascript or CSS, you can run `inv npm "run watch"`.
`inv heroku` will open a python shell on Heroku.

## Pip Tools

Python dependencies are managed via [pip-tools][pip-tools].  This allows us to keep all of the python dependencies (including underling dependencies) pinned, to allow for consistent execution across development and production environments.

The corresponding files are kept in the `pip` folder.  There are `requirements` and `dev-requirements` files.  `requirements` will be installed in all environments, while `dev-requirements` will only be installed for local development environments.  It can be used for code only needed during develpoment, such as testing.  For each environment there is an `.in` file and a `.txt` file.  The `.in` file is the input file - you list your direct dependencies here.  You may specify version constraints here, but do not have to.

Running `inv pip-compile` will compile the `.in` files to the corresponding `.txt` files.  This will pin all of the dependencies, and their dependencies, to the latest versions that meet any constraints that have been put on them.  You should run this command if you need to add any new dependencies to an `.in` files.  Please keep the `.in` files sorted.  After running `inv pip-compile`, you will need to run `inv build` to rebuild the docker images with the new dependencies included.

## FOIAMachine

FOIAMachine is our free FOIA filing tool, that allows you to track your requests while requiring you to manually handle all of the message sending and receiving.  It is run off of the same code base as MuckRock.  To access it, set `dev.foiamachine.org` to point to localhost - `sudo echo "127.0.0.1   dev.foiamachine.org" >> /etc/hosts`.  Then pointing your browser to `dev.foiamachine.org` will take you to FOIAMachine - the correst page is shown depending on the domain host.

## Update search index

MuckRock uses [watson][watson] for search.  The index should stay updated. If a new model is registered with watson, then build the index (`fab manage:buildwatson`). This command should be run on any staging or production servers when pushing code that updates the registration.


[docker]: https://docs.docker.com/
[django]: https://www.djangoproject.com/
[postgres]: https://www.postgresql.org/
[redis]: https://redis.io/
[celery]: https://docs.celeryproject.org/en/latest/
[invoke]: http://www.pyinvoke.org/
[docker-install]: https://docs.docker.com/install/
[invoke-install]: http://www.pyinvoke.org/installing.html
[python-install]: https://www.python.org/downloads/
[git-install]: https://git-scm.com/downloads
[codeship]: https://app.codeship.com/projects/296009
[pylint]:  https://www.pylint.org/
[pip-tools]: https://github.com/jazzband/pip-tools
[codeship]: https://codeship.com/projects/52228
[codeship-img]: https://codeship.com/projects/c14392c0-630c-0132-1e4c-4ad47cf4b99f/status?branch=master
[codecov]: https://codecov.io/github/MuckRock/muckrock?branch=master
[codecov-img]:https://codecov.io/github/MuckRock/muckrock/coverage.svg?token=SBg37XM3j1&branch=master
[squarelet]: https://github.com/muckrock/squarelet/
[yapf]: https://github.com/google/yapf
[watson]: https://github.com/etianen/django-watson
[documentcloudfrontend]: https://github.com/MuckRock/documentcloud-frontend
[documentcloud]: https://github.com/MuckRock/documentcloud<|MERGE_RESOLUTION|>--- conflicted
+++ resolved
@@ -24,7 +24,6 @@
 2. Enter the directory - `cd muckrock`
 3. Run the dotenv initialization script - `python initialize_dotenvs.py`
 This will create files with the environment variables needed to run the development environment.
-<<<<<<< HEAD
 4. Set an environment variable that directs `docker-compose` to use the `local.yml` file - `export COMPOSE_FILE=local.yml`
 5. Set up the javascript run `inv npm "install"` and `inv npm "run build"`
 6. Start the docker images - `inv up`
@@ -38,13 +37,6 @@
 10. You must restart the Docker Compose session (via the command `docker-compose down` followed by `docker-compose up`) each time you change a `.django` file for it to take effect.
 
 You should now be able to log in to MuckRock using your Squarelet account.
-=======
-4. Set up the javascript run `inv npm "install"` and `inv npm "run build"`
-5. Start the docker images - `inv up`
-This will build and start all of the docker images using docker compose.  The invoke tasks specify the `local.yml` configuration file for docker compose.  If you would like to run docker compose commands directly, set the environment variable `export COMPSE_FILE=local.yml`.
-6. Set `dev.muckrock.com` to point to localhost - `sudo echo "127.0.0.1   dev.muckrock.com" >> /etc/hosts`
-7. Enter `dev.muckrock.com` into your browser - you should see the MuckRock home page.
->>>>>>> 6fac0ea4
 
 ## Docker info
 
